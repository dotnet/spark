--- conflicted
+++ resolved
@@ -76,21 +76,7 @@
         projects: '**/*UnitTest/*.csproj'
         arguments: '--configuration $(buildConfiguration)'
 
-<<<<<<< HEAD
-  - task: DotNetCoreCLI@2
-    displayName: 'E2E tests for Spark 3.0.0-preview'
-    inputs:
-      command: test
-      projects: '**/Microsoft.Spark*.E2ETest/*.csproj'
-      arguments: '--configuration $(buildConfiguration)'
-    env:
-      SPARK_HOME: $(Build.BinariesDirectory)\spark-3.0.0-preview-bin-hadoop2.7
-      HADOOP_HOME: $(Build.BinariesDirectory)\hadoop
-      DOTNET_WORKER_DIR: $(Build.ArtifactStagingDirectory)\Microsoft.Spark.Worker\netcoreapp2.1\win-x64
-
   - ${{ if and(ne(variables['System.TeamProject'], 'public'), notin(variables['Build.Reason'], 'PullRequest')) }}:
-=======
->>>>>>> 12429040
     - task: CopyFiles@2
       displayName: Stage Maven build jars
       inputs:
@@ -299,6 +285,15 @@
       env:
         SPARK_HOME: $(Build.BinariesDirectory)\spark-2.4.6-bin-hadoop2.7
 
+    - task: DotNetCoreCLI@2
+      displayName: 'E2E tests for Spark 3.0.0-preview'
+      inputs:
+        command: test
+        projects: '**/Microsoft.Spark*.E2ETest/*.csproj'
+        arguments: '--configuration $(buildConfiguration)'
+      env:
+        SPARK_HOME: $(Build.BinariesDirectory)\spark-3.0.0-preview-bin-hadoop2.7
+
 - stage: ForwardCompatibility
   displayName: E2E Forward Compatibility Tests
   dependsOn: Build
@@ -423,6 +418,15 @@
       env:
         SPARK_HOME: $(Build.BinariesDirectory)\spark-2.4.5-bin-hadoop2.7
 
+    - task: DotNetCoreCLI@2
+      displayName: 'E2E tests for Spark 3.0.0-preview'
+      inputs:
+        command: test
+        projects: '**/Microsoft.Spark*.E2ETest/*.csproj'
+        arguments: '--configuration $(buildConfiguration)'
+      env:
+        SPARK_HOME: $(Build.BinariesDirectory)\spark-3.0.0-preview-bin-hadoop2.7
+
 - stage: BackwardCompatibility
   displayName: E2E Backward Compatibility Tests
   dependsOn: Build
@@ -560,3 +564,12 @@
         arguments: '--configuration $(buildConfiguration) --filter $(TestsToFilterOut)'
       env:
         SPARK_HOME: $(Build.BinariesDirectory)\spark-2.4.6-bin-hadoop2.7
+
+    - task: DotNetCoreCLI@2
+      displayName: 'E2E tests for Spark 3.0.0-preview'
+      inputs:
+        command: test
+        projects: '**/Microsoft.Spark*.E2ETest/*.csproj'
+        arguments: '--configuration $(buildConfiguration)'
+      env:
+        SPARK_HOME: $(Build.BinariesDirectory)\spark-3.0.0-preview-bin-hadoop2.7
