--- conflicted
+++ resolved
@@ -65,17 +65,10 @@
 
 ## Build Status
 
-<<<<<<< HEAD
 | ![Ubuntu icon](docs/img/ubuntu-icon-32.png) | ![Windows icon](docs/img/windows-icon-32.png) |
 | :---:         |          :---: |
 | Ubuntu | Windows |
-| | [![Build Status](https://dnceng.visualstudio.com/internal/_apis/build/status/spark.net?branchName=master)](https://dnceng.visualstudio.com/internal/_build/latest?definitionId=301?branchName=master)|
-=======
-| ![Ubuntu icon](docs/img/ubuntu-icon-32.png) | ![Ubuntu icon](docs/img/ubuntu-icon-32.png) | ![Windows icon](docs/img/windows-icon-32.png) |
-| :---:         |     :---:      |          :---: |
-| Ubuntu 16.04 | Ubuntu 18.04 | Windows 10 |
-| | | [![Build Status](https://dnceng.visualstudio.com/public/_apis/build/status/dotnet.spark?branchName=master)](https://dev.azure.com/dnceng/public/_build?definitionId=459?branchName=master)|
->>>>>>> 9902e31a
+| | [![Build Status](https://dnceng.visualstudio.com/public/_apis/build/status/dotnet.spark?branchName=master)](https://dev.azure.com/dnceng/public/_build?definitionId=459?branchName=master)|
 
 ## Building from Source
 
