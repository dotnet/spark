// Licensed to the .NET Foundation under one or more agreements.
// The .NET Foundation licenses this file to you under the MIT license.
// See the LICENSE file in the project root for more information.

using System.Collections.Generic;
<<<<<<< HEAD
using System.IO;
using Microsoft.Spark.E2ETest.Utils;
=======
>>>>>>> ee95ca25
using Microsoft.Spark.ML.Feature;
using Microsoft.Spark.Sql;
using Xunit;

namespace Microsoft.Spark.E2ETest.IpcTests.ML.Feature
{
    [Collection("Spark E2E Tests")]
    public class BucketizerTests
    {
        private readonly SparkSession _spark;

        public BucketizerTests(SparkFixture fixture)
        {
            _spark = fixture.Spark;
        }

        [Fact]
        public void TestBucketizer()
        {
            var expectedSplits = new double[] { double.MinValue, 0.0, 10.0, 50.0, double.MaxValue };

            string expectedHandle = "skip";
            string expectedUid = "uid";
            string expectedInputCol = "input_col";
            string expectedOutputCol = "output_col";

            var bucketizer = new Bucketizer(expectedUid);
            bucketizer.SetInputCol(expectedInputCol)
                .SetOutputCol(expectedOutputCol)
                .SetHandleInvalid(expectedHandle)
                .SetSplits(expectedSplits);

            Assert.Equal(expectedHandle, bucketizer.GetHandleInvalid());

            Assert.Equal(expectedUid, bucketizer.Uid());

            DataFrame input = _spark.Sql("SELECT ID as input_col from range(100)");

            DataFrame output = bucketizer.Transform(input);
            Assert.Contains(output.Schema().Fields, (f => f.Name == expectedOutputCol));

            Assert.Equal(expectedInputCol, bucketizer.GetInputCol());
            Assert.Equal(expectedOutputCol, bucketizer.GetOutputCol());
            Assert.Equal(expectedSplits, bucketizer.GetSplits());
            
            using (var tempDirectory = new TemporaryDirectory())
            {
                var savePath = Path.Join(tempDirectory.Path, "bucket");
                bucketizer.Save(savePath);
                var loadedBucketizer = Bucketizer.Load(savePath);
                Assert.Equal(bucketizer.Uid(), loadedBucketizer.Uid());
            }
        }

        [Fact]
        public void TestBucketizer_MultipleColumns()
        {
<<<<<<< HEAD
            var expectedSplitsArray = new[]
=======
            var expectedSplitsArray = new double[][]
>>>>>>> ee95ca25
            {
                new[] { double.MinValue, 0.0, 10.0, 50.0, double.MaxValue},
                new[] { double.MinValue, 0.0, 10000.0, double.MaxValue}
            };

            string expectedHandle = "keep";

            var expectedInputCols = new List<string>() { "input_col_a", "input_col_b" };
            var expectedOutputCols = new List<string>() { "output_col_a", "output_col_b" };

            var bucketizer = new Bucketizer();
            bucketizer.SetInputCols(expectedInputCols)
                .SetOutputCols(expectedOutputCols)
                .SetHandleInvalid(expectedHandle)
                .SetSplitsArray(expectedSplitsArray);

            Assert.Equal(expectedHandle, bucketizer.GetHandleInvalid());

            DataFrame input =
                _spark.Sql("SELECT ID as input_col_a, ID as input_col_b from range(100)");

            DataFrame output = bucketizer.Transform(input);
            Assert.Contains(output.Schema().Fields, (f => f.Name == "output_col_a"));
            Assert.Contains(output.Schema().Fields, (f => f.Name == "output_col_b"));

            Assert.Equal(expectedInputCols, bucketizer.GetInputCols());
            Assert.Equal(expectedOutputCols, bucketizer.GetOutputCols());
            Assert.Equal(expectedSplitsArray, bucketizer.GetSplitsArray());
        }
    }
}<|MERGE_RESOLUTION|>--- conflicted
+++ resolved
@@ -3,11 +3,8 @@
 // See the LICENSE file in the project root for more information.
 
 using System.Collections.Generic;
-<<<<<<< HEAD
 using System.IO;
 using Microsoft.Spark.E2ETest.Utils;
-=======
->>>>>>> ee95ca25
 using Microsoft.Spark.ML.Feature;
 using Microsoft.Spark.Sql;
 using Xunit;
@@ -65,11 +62,7 @@
         [Fact]
         public void TestBucketizer_MultipleColumns()
         {
-<<<<<<< HEAD
             var expectedSplitsArray = new[]
-=======
-            var expectedSplitsArray = new double[][]
->>>>>>> ee95ca25
             {
                 new[] { double.MinValue, 0.0, 10.0, 50.0, double.MaxValue},
                 new[] { double.MinValue, 0.0, 10000.0, double.MaxValue}
