--- conflicted
+++ resolved
@@ -1,734 +1,727 @@
-// Licensed to the .NET Foundation under one or more agreements.
-// The .NET Foundation licenses this file to you under the MIT license.
-// See the LICENSE file in the project root for more information.
-
-using System;
-using System.Collections.Generic;
-using System.Linq;
-using Apache.Arrow;
-using Microsoft.Data.Analysis;
-using Microsoft.Spark.E2ETest.Utils;
-using Microsoft.Spark.Sql;
-using Microsoft.Spark.Sql.Types;
-using Microsoft.Spark.UnitTest.TestUtils;
-using Xunit;
-using static Microsoft.Spark.Sql.Functions;
-using static Microsoft.Spark.UnitTest.TestUtils.ArrowTestUtils;
-using Column = Microsoft.Spark.Sql.Column;
-using DataFrame = Microsoft.Spark.Sql.DataFrame;
-using FxDataFrame = Microsoft.Data.Analysis.DataFrame;
-using Int32Type = Apache.Arrow.Types.Int32Type;
-
-namespace Microsoft.Spark.E2ETest.IpcTests
-{
-    [Collection("Spark E2E Tests")]
-    public class DataFrameTests
-    {
-        private readonly SparkSession _spark;
-        private readonly DataFrame _df;
-
-        public DataFrameTests(SparkFixture fixture)
-        {
-            _spark = fixture.Spark;
-            _df = _spark
-                .Read()
-                .Schema("age INT, name STRING")
-                .Json($"{TestEnvironment.ResourceDirectory}people.json");
-        }
-
-        [Fact]
-        public void TestCollect()
-        {
-            Row[] rows = _df.Collect().ToArray();
-            Assert.Equal(3, rows.Length);
-
-            Row row1 = rows[0];
-            Assert.Equal("Michael", row1.GetAs<string>("name"));
-            Assert.Null(row1.Get("age"));
-
-            Row row2 = rows[1];
-            Assert.Equal("Andy", row2.GetAs<string>("name"));
-            Assert.Equal(30, row2.GetAs<int>("age"));
-
-            Row row3 = rows[2];
-            Assert.Equal("Justin", row3.GetAs<string>("name"));
-            Assert.Equal(19, row3.GetAs<int>("age"));
-        }
-
-        [Fact]
-        public void TestWithColumn()
-        {
-            Func<Column, Column> sizeNameAgeUdf = Udf<Row, string>(
-                r =>
-                {
-                    string name = r.GetAs<string>("name");
-                    int? age = r.GetAs<int?>("age");
-                    if (age.HasValue)
-                    {
-                        return $"{r.Size()},{name},{age.Value}";
-                    }
-
-                    return $"{r.Size()},{name},{string.Empty}";
-                });
-
-            string[] allCols = _df.Columns().ToArray();
-            DataFrame nameAgeColDF =
-                _df.WithColumn("NameAgeCol", Struct(allCols[0], allCols.Skip(1).ToArray()));
-            DataFrame sizeNameAgeColDF =
-                nameAgeColDF.WithColumn("SizeNameAgeCol", sizeNameAgeUdf(nameAgeColDF["NameAgeCol"]));
-
-            Row[] originalDFRows = _df.Collect().ToArray();
-            Assert.Equal(3, originalDFRows.Length);
-
-            Row[] sizeNameAgeColDFRows = sizeNameAgeColDF.Collect().ToArray();
-            Assert.Equal(3, sizeNameAgeColDFRows.Length);
-
-            {
-                Row row = sizeNameAgeColDFRows[0];
-                Assert.Equal("Michael", row.GetAs<string>("name"));
-                Assert.Null(row.Get("age"));
-                Assert.IsType<Row>(row.Get("NameAgeCol"));
-                Assert.Equal(originalDFRows[0], row.GetAs<Row>("NameAgeCol"));
-                Assert.Equal("2,Michael,", row.GetAs<string>("SizeNameAgeCol"));
-            }
-
-            {
-                Row row = sizeNameAgeColDFRows[1];
-                Assert.Equal("Andy", row.GetAs<string>("name"));
-                Assert.Equal(30, row.GetAs<int>("age"));
-                Assert.IsType<Row>(row.Get("NameAgeCol"));
-                Assert.Equal(originalDFRows[1], row.GetAs<Row>("NameAgeCol"));
-                Assert.Equal("2,Andy,30", row.GetAs<string>("SizeNameAgeCol"));
-            }
-
-            {
-                Row row = sizeNameAgeColDFRows[2];
-                Assert.Equal("Justin", row.GetAs<string>("name"));
-                Assert.Equal(19, row.GetAs<int>("age"));
-                Assert.IsType<Row>(row.Get("NameAgeCol"));
-                Assert.Equal(originalDFRows[2], row.GetAs<Row>("NameAgeCol"));
-                Assert.Equal("2,Justin,19", row.GetAs<string>("SizeNameAgeCol"));
-            }
-        }
-
-        [Fact]
-        public void TestUDF()
-        {
-            // Single UDF.
-            Func<Column, Column, Column> udf1 = Udf<int?, string, string>(
-                (age, name) => name + " is " + (age ?? 0));
-            {
-                Row[] rows = _df.Select(udf1(_df["age"], _df["name"])).Collect().ToArray();
-                Assert.Equal(3, rows.Length);
-                Assert.Equal("Michael is 0", rows[0].GetAs<string>(0));
-                Assert.Equal("Andy is 30", rows[1].GetAs<string>(0));
-                Assert.Equal("Justin is 19", rows[2].GetAs<string>(0));
-            }
-
-            // Chained UDFs.
-            Func<Column, Column> udf2 = Udf<string, string>(str => $"hello {str}!");
-            {
-                Row[] rows = _df
-                    .Select(udf2(udf1(_df["age"], _df["name"])))
-                    .Collect()
-                    .ToArray();
-                Assert.Equal(3, rows.Length);
-                Assert.Equal("hello Michael is 0!", rows[0].GetAs<string>(0));
-                Assert.Equal("hello Andy is 30!", rows[1].GetAs<string>(0));
-                Assert.Equal("hello Justin is 19!", rows[2].GetAs<string>(0));
-            }
-
-            // Multiple UDFs:
-            {
-                Row[] rows = _df
-                    .Select(udf1(_df["age"], _df["name"]), udf2(_df["name"]))
-                    .Collect()
-                    .ToArray();
-                Assert.Equal(3, rows.Length);
-                Assert.Equal("Michael is 0", rows[0].GetAs<string>(0));
-                Assert.Equal("hello Michael!", rows[0].GetAs<string>(1));
-
-                Assert.Equal("Andy is 30", rows[1].GetAs<string>(0));
-                Assert.Equal("hello Andy!", rows[1].GetAs<string>(1));
-
-                Assert.Equal("Justin is 19", rows[2].GetAs<string>(0));
-                Assert.Equal("hello Justin!", rows[2].GetAs<string>(1));
-            }
-        }
-
-        [Fact]
-        public void TestVectorUdf()
-        {
-            Func<Int32Array, StringArray, StringArray> udf1Func =
-                (ages, names) => (StringArray)ToArrowArray(
-                    Enumerable.Range(0, names.Length)
-                        .Select(i => $"{names.GetString(i)} is {ages.GetValue(i) ?? 0}")
-                        .ToArray());
-
-            // Single UDF.
-            Func<Column, Column, Column> udf1 =
-                ExperimentalFunctions.VectorUdf(udf1Func);
-            {
-                Row[] rows = _df.Select(udf1(_df["age"], _df["name"])).Collect().ToArray();
-                Assert.Equal(3, rows.Length);
-                Assert.Equal("Michael is 0", rows[0].GetAs<string>(0));
-                Assert.Equal("Andy is 30", rows[1].GetAs<string>(0));
-                Assert.Equal("Justin is 19", rows[2].GetAs<string>(0));
-            }
-
-            // Chained UDFs.
-            Func<Column, Column> udf2 = ExperimentalFunctions.VectorUdf<StringArray, StringArray>(
-                (strings) => (StringArray)ToArrowArray(
-                    Enumerable.Range(0, strings.Length)
-                        .Select(i => $"hello {strings.GetString(i)}!")
-                        .ToArray()));
-            {
-                Row[] rows = _df
-                    .Select(udf2(udf1(_df["age"], _df["name"])))
-                    .Collect()
-                    .ToArray();
-                Assert.Equal(3, rows.Length);
-                Assert.Equal("hello Michael is 0!", rows[0].GetAs<string>(0));
-                Assert.Equal("hello Andy is 30!", rows[1].GetAs<string>(0));
-                Assert.Equal("hello Justin is 19!", rows[2].GetAs<string>(0));
-            }
-
-            // Multiple UDFs:
-            {
-                Row[] rows = _df
-                    .Select(udf1(_df["age"], _df["name"]), udf2(_df["name"]))
-                    .Collect()
-                    .ToArray();
-                Assert.Equal(3, rows.Length);
-                Assert.Equal("Michael is 0", rows[0].GetAs<string>(0));
-                Assert.Equal("hello Michael!", rows[0].GetAs<string>(1));
-
-                Assert.Equal("Andy is 30", rows[1].GetAs<string>(0));
-                Assert.Equal("hello Andy!", rows[1].GetAs<string>(1));
-
-                Assert.Equal("Justin is 19", rows[2].GetAs<string>(0));
-                Assert.Equal("hello Justin!", rows[2].GetAs<string>(1));
-            }
-
-            // Register UDF
-            {
-                _df.CreateOrReplaceTempView("people");
-                _spark.Udf().RegisterVector("udf1", udf1Func);
-                Row[] rows = _spark.Sql("SELECT udf1(age, name) FROM people")
-                    .Collect()
-                    .ToArray();
-                Assert.Equal(3, rows.Length);
-                Assert.Equal("Michael is 0", rows[0].GetAs<string>(0));
-                Assert.Equal("Andy is 30", rows[1].GetAs<string>(0));
-                Assert.Equal("Justin is 19", rows[2].GetAs<string>(0));
-            }
-        }
-
-        [Fact]
-        public void TestDataFrameVectorUdf()
-        {
-            Func<Int32DataFrameColumn, ArrowStringDataFrameColumn, ArrowStringDataFrameColumn> udf1Func =
-                (ages, names) =>
-                {
-                    long i = 0;
-                    return names.Apply(cur => $"{cur} is {ages[i++] ?? 0}");
-                };
-
-            // Single UDF.
-            Func<Column, Column, Column> udf1 =
-                ExperimentalDataFrameFunctions.VectorUdf(udf1Func);
-            {
-                Row[] rows = _df.Select(udf1(_df["age"], _df["name"])).Collect().ToArray();
-                Assert.Equal(3, rows.Length);
-                Assert.Equal("Michael is 0", rows[0].GetAs<string>(0));
-                Assert.Equal("Andy is 30", rows[1].GetAs<string>(0));
-                Assert.Equal("Justin is 19", rows[2].GetAs<string>(0));
-            }
-
-            // Chained UDFs.
-            Func<Column, Column> udf2 = ExperimentalDataFrameFunctions.VectorUdf<ArrowStringDataFrameColumn, ArrowStringDataFrameColumn>(
-                (strings) => strings.Apply(cur => $"hello {cur}!"));
-            {
-                Row[] rows = _df
-                    .Select(udf2(udf1(_df["age"], _df["name"])))
-                    .Collect()
-                    .ToArray();
-                Assert.Equal(3, rows.Length);
-                Assert.Equal("hello Michael is 0!", rows[0].GetAs<string>(0));
-                Assert.Equal("hello Andy is 30!", rows[1].GetAs<string>(0));
-                Assert.Equal("hello Justin is 19!", rows[2].GetAs<string>(0));
-            }
-
-            // Multiple UDFs:
-            {
-                Row[] rows = _df
-                    .Select(udf1(_df["age"], _df["name"]), udf2(_df["name"]))
-                    .Collect()
-                    .ToArray();
-                Assert.Equal(3, rows.Length);
-                Assert.Equal("Michael is 0", rows[0].GetAs<string>(0));
-                Assert.Equal("hello Michael!", rows[0].GetAs<string>(1));
-
-                Assert.Equal("Andy is 30", rows[1].GetAs<string>(0));
-                Assert.Equal("hello Andy!", rows[1].GetAs<string>(1));
-
-                Assert.Equal("Justin is 19", rows[2].GetAs<string>(0));
-                Assert.Equal("hello Justin!", rows[2].GetAs<string>(1));
-            }
-
-            // Register UDF
-            {
-                _df.CreateOrReplaceTempView("people");
-                _spark.Udf().RegisterVector("udf1", udf1Func);
-                Row[] rows = _spark.Sql("SELECT udf1(age, name) FROM people")
-                    .Collect()
-                    .ToArray();
-                Assert.Equal(3, rows.Length);
-                Assert.Equal("Michael is 0", rows[0].GetAs<string>(0));
-                Assert.Equal("Andy is 30", rows[1].GetAs<string>(0));
-                Assert.Equal("Justin is 19", rows[2].GetAs<string>(0));
-            }
-        }
-
-        [SkipIfSparkVersionIsGreaterOrEqualTo(Versions.V3_0_0)]
-        public void TestGroupedMapUdf()
-        {
-            DataFrame df = _spark
-                .Read()
-                .Schema("age INT, name STRING")
-                .Json($"{TestEnvironment.ResourceDirectory}more_people.json");
-            // Data:
-            // { "name":"Michael"}
-            // { "name":"Andy", "age":30}
-            // { "name":"Seth", "age":30}
-            // { "name":"Justin", "age":19}
-            // { "name":"Kathy", "age":19}
-
-            Row[] rows = df.GroupBy("age")
-                .Apply(
-                    new StructType(new[]
-                    {
-                        new StructField("age", new IntegerType()),
-                        new StructField("nameCharCount", new IntegerType())
-                    }),
-                    batch => ArrowBasedCountCharacters(batch))
-                .Collect()
-                .ToArray();
-
-            Assert.Equal(3, rows.Length);
-            foreach (Row row in rows)
-            {
-                int? age = row.GetAs<int?>("age");
-                int charCount = row.GetAs<int>("nameCharCount");
-                switch (age)
-                {
-                    case null:
-                        Assert.Equal(7, charCount);
-                        break;
-                    case 19:
-                        Assert.Equal(11, charCount);
-                        break;
-                    case 30:
-                        Assert.Equal(8, charCount);
-                        break;
-                    default:
-                        throw new Exception($"Unexpected age: {age}.");
-                }
-            }
-        }
-
-        private static RecordBatch ArrowBasedCountCharacters(RecordBatch records)
-        {
-            StringArray nameColumn = records.Column("name") as StringArray;
-
-            int characterCount = 0;
-
-            for (int i = 0; i < nameColumn.Length; ++i)
-            {
-                string current = nameColumn.GetString(i);
-                characterCount += current.Length;
-            }
-
-            int ageFieldIndex = records.Schema.GetFieldIndex("age");
-            Field ageField = records.Schema.GetFieldByIndex(ageFieldIndex);
-
-            // Return 1 record, if we were given any. 0, otherwise.
-            int returnLength = records.Length > 0 ? 1 : 0;
-
-            return new RecordBatch(
-                new Schema.Builder()
-                    .Field(ageField)
-                    .Field(f => f.Name("name_CharCount").DataType(Int32Type.Default))
-                    .Build(),
-                new IArrowArray[]
-                {
-                    records.Column(ageFieldIndex),
-                    new Int32Array.Builder().Append(characterCount).Build()
-                },
-                returnLength);
-        }
-
-        [SkipIfSparkVersionIsGreaterOrEqualTo(Versions.V3_0_0)]
-        public void TestDataFrameGroupedMapUdf()
-        {
-            DataFrame df = _spark
-                .Read()
-                .Schema("age INT, name STRING")
-                .Json($"{TestEnvironment.ResourceDirectory}more_people.json");
-            // Data:
-            // { "name":"Michael"}
-            // { "name":"Andy", "age":30}
-            // { "name":"Seth", "age":30}
-            // { "name":"Justin", "age":19}
-            // { "name":"Kathy", "age":19}
-
-            Row[] rows = df.GroupBy("age")
-                .Apply(
-                    new StructType(new[]
-                    {
-                        new StructField("age", new IntegerType()),
-                        new StructField("nameCharCount", new IntegerType())
-                    }),
-                    batch => CountCharacters(batch))
-                .Collect()
-                .ToArray();
-
-            Assert.Equal(3, rows.Length);
-            foreach (Row row in rows)
-            {
-                int? age = row.GetAs<int?>("age");
-                int charCount = row.GetAs<int>("nameCharCount");
-                switch (age)
-                {
-                    case null:
-                        Assert.Equal(7, charCount);
-                        break;
-                    case 19:
-                        Assert.Equal(11, charCount);
-                        break;
-                    case 30:
-                        Assert.Equal(8, charCount);
-                        break;
-                    default:
-                        throw new Exception($"Unexpected age: {age}.");
-                }
-            }
-        }
-
-        private static FxDataFrame CountCharacters(FxDataFrame dataFrame)
-        {
-            int characterCount = 0;
-
-            var characterCountColumn = new Int32DataFrameColumn("nameCharCount");
-            var ageColumn = new Int32DataFrameColumn("age");
-            ArrowStringDataFrameColumn fieldColumn = dataFrame.Columns.GetArrowStringColumn("name");
-            for (long i = 0; i < dataFrame.Rows.Count; ++i)
-            {
-                characterCount += fieldColumn[i].Length;
-            }
-
-            if (dataFrame.Rows.Count > 0)
-            {
-                characterCountColumn.Append(characterCount);
-                ageColumn.Append(dataFrame.Columns.GetInt32Column("age")[0]);
-            }
-
-            return new FxDataFrame(ageColumn, characterCountColumn);
-        }
-
-        /// <summary>
-        /// Test signatures for APIs up to Spark 2.3.*.
-        /// </summary>
-        [Fact]
-        public void TestSignaturesV2_3_X()
-        {
-            Assert.IsType<Column>(_df["name"]);
-            Assert.IsType<Column>(_df["age"]);
-
-            Assert.IsType<DataFrame>(_df.ToDF());
-            Assert.IsType<DataFrame>(_df.ToDF("name2", "age2"));
-
-            StructType schema = _df.Schema();
-            Assert.NotNull(schema);
-
-            _df.PrintSchema();
-
-            _df.Explain();
-            _df.Explain(true);
-            _df.Explain(false);
-
-            Assert.Equal(2, _df.Columns().ToArray().Length);
-
-            var expected = new List<Tuple<string, string>>
-            {
-                new Tuple<string, string>("age", "integer"),
-                new Tuple<string, string>("name", "string")
-            };
-            Assert.Equal(expected, _df.DTypes());
-
-            Assert.IsType<bool>(_df.IsLocal());
-
-            Assert.IsType<bool>(_df.IsStreaming());
-
-            using (var tempDir = new TemporaryDirectory())
-            {
-                // The following is required for *CheckPoint().
-                _spark.SparkContext.SetCheckpointDir(tempDir.Path);
-
-                Assert.IsType<DataFrame>(_df.Checkpoint());
-                Assert.IsType<DataFrame>(_df.Checkpoint(false));
-
-                Assert.IsType<DataFrame>(_df.LocalCheckpoint());
-                Assert.IsType<DataFrame>(_df.LocalCheckpoint(false));
-            }
-
-            Assert.IsType<DataFrame>(_df.WithWatermark("time", "10 minutes"));
-
-            _df.Show();
-            _df.Show(10);
-            _df.Show(10, 10);
-            _df.Show(10, 10, true);
-
-            Assert.IsType<DataFrame>(_df.Join(_df));
-            Assert.IsType<DataFrame>(_df.Join(_df, "name"));
-            Assert.IsType<DataFrame>(_df.Join(_df, new[] { "name" }));
-            Assert.IsType<DataFrame>(_df.Join(_df, new[] { "name" }, "outer"));
-            Assert.IsType<DataFrame>(_df.Join(_df, _df["age"] == _df["age"]));
-            Assert.IsType<DataFrame>(_df.Join(_df, _df["age"] == _df["age"], "outer"));
-
-            Assert.IsType<DataFrame>(_df.CrossJoin(_df));
-
-            Assert.IsType<DataFrame>(_df.SortWithinPartitions("age"));
-            Assert.IsType<DataFrame>(_df.SortWithinPartitions("age", "name"));
-            Assert.IsType<DataFrame>(_df.SortWithinPartitions());
-            Assert.IsType<DataFrame>(_df.SortWithinPartitions(_df["age"]));
-            Assert.IsType<DataFrame>(_df.SortWithinPartitions(_df["age"], _df["name"]));
-
-            Assert.IsType<DataFrame>(_df.Sort("age"));
-            Assert.IsType<DataFrame>(_df.Sort("age", "name"));
-            Assert.IsType<DataFrame>(_df.Sort());
-            Assert.IsType<DataFrame>(_df.Sort(_df["age"]));
-            Assert.IsType<DataFrame>(_df.Sort(_df["age"], _df["name"]));
-
-            Assert.IsType<DataFrame>(_df.OrderBy("age"));
-            Assert.IsType<DataFrame>(_df.OrderBy("age", "name"));
-            Assert.IsType<DataFrame>(_df.OrderBy());
-            Assert.IsType<DataFrame>(_df.OrderBy(_df["age"]));
-            Assert.IsType<DataFrame>(_df.OrderBy(_df["age"], _df["name"]));
-
-            Assert.IsType<DataFrame>(_df.Hint("broadcast"));
-            Assert.IsType<DataFrame>(_df.Hint("broadcast", new[] { "hello", "world" }));
-
-            Assert.IsType<Column>(_df.Col("age"));
-
-            Assert.IsType<Column>(_df.ColRegex("age"));
-
-            Assert.IsType<DataFrame>(_df.As("alias"));
-
-            Assert.IsType<DataFrame>(_df.Alias("alias"));
-
-            Assert.IsType<DataFrame>(_df.Select("age"));
-            Assert.IsType<DataFrame>(_df.Select("age", "name"));
-            Assert.IsType<DataFrame>(_df.Select());
-            Assert.IsType<DataFrame>(_df.Select(_df["age"]));
-            Assert.IsType<DataFrame>(_df.Select(_df["age"], _df["name"]));
-
-            Assert.IsType<DataFrame>(_df.SelectExpr());
-            Assert.IsType<DataFrame>(_df.SelectExpr("age * 2"));
-            Assert.IsType<DataFrame>(_df.SelectExpr("age * 2", "abs(age)"));
-
-            Assert.IsType<DataFrame>(_df.Filter(_df["age"] > 21));
-            Assert.IsType<DataFrame>(_df.Filter("age > 21"));
-
-            Assert.IsType<DataFrame>(_df.Where(_df["age"] > 21));
-            Assert.IsType<DataFrame>(_df.Where("age > 21"));
-
-            Assert.IsType<RelationalGroupedDataset>(_df.GroupBy("age"));
-            Assert.IsType<RelationalGroupedDataset>(_df.GroupBy("age", "name"));
-            Assert.IsType<RelationalGroupedDataset>(_df.GroupBy());
-            Assert.IsType<RelationalGroupedDataset>(_df.GroupBy(_df["age"]));
-            Assert.IsType<RelationalGroupedDataset>(_df.GroupBy(_df["age"], _df["name"]));
-
-            {
-                RelationalGroupedDataset df =
-                    _df.WithColumn("tempAge", _df["age"]).GroupBy("name");
-
-                Assert.IsType<DataFrame>(df.Mean("age"));
-                Assert.IsType<DataFrame>(df.Mean("age", "tempAge"));
-
-                Assert.IsType<DataFrame>(df.Max("age"));
-                Assert.IsType<DataFrame>(df.Max("age", "tempAge"));
-
-                Assert.IsType<DataFrame>(df.Avg("age"));
-                Assert.IsType<DataFrame>(df.Avg("age", "tempAge"));
-
-                Assert.IsType<DataFrame>(df.Min("age"));
-                Assert.IsType<DataFrame>(df.Min("age", "tempAge"));
-
-                Assert.IsType<DataFrame>(df.Sum("age"));
-                Assert.IsType<DataFrame>(df.Sum("age", "tempAge"));
-            }
-
-            Assert.IsType<RelationalGroupedDataset>(_df.Rollup("age"));
-            Assert.IsType<RelationalGroupedDataset>(_df.Rollup("age", "name"));
-            Assert.IsType<RelationalGroupedDataset>(_df.Rollup());
-            Assert.IsType<RelationalGroupedDataset>(_df.Rollup(_df["age"]));
-            Assert.IsType<RelationalGroupedDataset>(_df.Rollup(_df["age"], _df["name"]));
-
-            Assert.IsType<RelationalGroupedDataset>(_df.Cube("age"));
-            Assert.IsType<RelationalGroupedDataset>(_df.Cube("age", "name"));
-            Assert.IsType<RelationalGroupedDataset>(_df.Cube());
-            Assert.IsType<RelationalGroupedDataset>(_df.Cube(_df["age"]));
-            Assert.IsType<RelationalGroupedDataset>(_df.Cube(_df["age"], _df["name"]));
-
-            Assert.IsType<DataFrame>(_df.Agg(Avg(_df["age"])));
-            Assert.IsType<DataFrame>(_df.Agg(Avg(_df["age"]), Avg(_df["name"])));
-
-            Assert.IsType<DataFrame>(_df.Limit(10));
-
-            Assert.IsType<DataFrame>(_df.Union(_df));
-
-            Assert.IsType<DataFrame>(_df.UnionByName(_df));
-
-            Assert.IsType<DataFrame>(_df.Intersect(_df));
-
-            Assert.IsType<DataFrame>(_df.Except(_df));
-
-            Assert.IsType<DataFrame>(_df.Sample(0.5));
-            Assert.IsType<DataFrame>(_df.Sample(0.5, true));
-            Assert.IsType<DataFrame>(_df.Sample(0.5, false, 12345));
-
-            Assert.IsType<DataFrame[]>(_df.RandomSplit(new[] { 0.2, 0.8 }));
-            Assert.IsType<DataFrame[]>(_df.RandomSplit(new[] { 0.2, 0.8 }, 12345));
-
-            Assert.IsType<DataFrame>(_df.WithColumn("age2", _df["age"]));
-
-            Assert.IsType<DataFrame>(_df.WithColumnRenamed("age", "age2"));
-
-            Assert.IsType<DataFrame>(_df.Drop());
-            Assert.IsType<DataFrame>(_df.Drop("age"));
-            Assert.IsType<DataFrame>(_df.Drop("age", "name"));
-
-            Assert.IsType<DataFrame>(_df.Drop(_df["age"]));
-
-            Assert.IsType<DataFrame>(_df.DropDuplicates());
-            Assert.IsType<DataFrame>(_df.DropDuplicates("age"));
-            Assert.IsType<DataFrame>(_df.DropDuplicates("age", "name"));
-
-            Assert.IsType<DataFrame>(_df.Describe());
-            Assert.IsType<DataFrame>(_df.Describe("age"));
-            Assert.IsType<DataFrame>(_df.Describe("age", "name"));
-
-            Assert.IsType<DataFrame>(_df.Summary());
-            Assert.IsType<DataFrame>(_df.Summary("count"));
-            Assert.IsType<DataFrame>(_df.Summary("count", "mean"));
-
-            Assert.IsType<Row[]>(_df.Head(2).ToArray());
-            Assert.IsType<Row>(_df.Head());
-
-            Assert.IsType<Row>(_df.First());
-
-            Assert.IsType<Row[]>(_df.Take(3).ToArray());
-
-            Assert.IsType<Row[]>(_df.Collect().ToArray());
-
-            Assert.IsType<Row[]>(_df.ToLocalIterator().ToArray());
-
-            Assert.IsType<long>(_df.Count());
-
-            Assert.IsType<DataFrame>(_df.Repartition(2));
-            Assert.IsType<DataFrame>(_df.Repartition(2, _df["age"]));
-            Assert.IsType<DataFrame>(_df.Repartition(_df["age"]));
-            Assert.IsType<DataFrame>(_df.Repartition());
-
-            Assert.IsType<DataFrame>(_df.RepartitionByRange(2, _df["age"]));
-            Assert.IsType<DataFrame>(_df.RepartitionByRange(_df["age"]));
-
-            Assert.IsType<DataFrame>(_df.Coalesce(1));
-
-            Assert.IsType<DataFrame>(_df.Distinct());
-
-            Assert.IsType<DataFrame>(_df.Persist());
-
-            Assert.IsType<DataFrame>(_df.Persist(StorageLevel.DISK_ONLY));
-
-            Assert.IsType<DataFrame>(_df.Cache());
-
-            Assert.IsType<StorageLevel>(_df.StorageLevel());
-
-            Assert.IsType<DataFrame>(_df.Unpersist());
-
-            _df.CreateTempView("view");
-            _df.CreateOrReplaceTempView("view");
-
-            _df.CreateGlobalTempView("global_view");
-            _df.CreateOrReplaceGlobalTempView("global_view");
-        }
-
-        /// <summary>
-        /// Test signatures for APIs introduced in Spark 2.4.*.
-        /// </summary>
-        [SkipIfSparkVersionIsLessThan(Versions.V2_4_0)]
-        public void TestSignaturesV2_4_X()
-        {
-            _df.IsEmpty();
-
-            _df.IntersectAll(_df);
-
-            _df.ExceptAll(_df);
-
-            {
-                RelationalGroupedDataset df = _df.GroupBy("name");
-                var values = new List<object> { 19, "twenty" };
-
-                Assert.IsType<RelationalGroupedDataset>(df.Pivot("age"));
-
-                Assert.IsType<RelationalGroupedDataset>(df.Pivot(Col("age")));
-
-                Assert.IsType<RelationalGroupedDataset>(df.Pivot("age", values));
-
-                Assert.IsType<RelationalGroupedDataset>(df.Pivot(Col("age"), values));
-            }
-        }
-
-        /// <summary>
-<<<<<<< HEAD
-        /// Test signatures for APIs introduced in Spark 3.0.*.
-        /// </summary>
-        [SkipIfSparkVersionIsLessThan(Versions.V3_0_0)]
-        public void TestSignaturesV3_0_X()
-        {
-            Assert.IsType<Row[]>(_df.Tail(1).ToArray());
-
-            _df.PrintSchema(1);
-
-            _df.Explain("simple");
-            _df.Explain("extended");
-            _df.Explain("codegen");
-            _df.Explain("cost");
-            _df.Explain("formatted");
-=======
-        /// Test signatures for APIs introduced in Spark 3.*
-        /// </summary>
-        [SkipIfSparkVersionIsLessThan(Versions.V3_0_0)]
-        public void TestSignaturesV3_X_X()
-        {
-            // Validate ToLocalIterator
-            var data = new List<GenericRow>
-            {
-                new GenericRow(new object[] { "Alice", 20}),
-                new GenericRow(new object[] { "Bob", 30})
-            };
-            var schema = new StructType(new List<StructField>()
-            {
-                new StructField("Name", new StringType()),
-                new StructField("Age", new IntegerType())
-            });
-            DataFrame df = _spark.CreateDataFrame(data, schema);
-            IEnumerable<Row> actual = df.ToLocalIterator(true).ToArray();
-            IEnumerable<Row> expected = data.Select(r => new Row(r.Values, schema));
-            Assert.Equal(expected, actual);
->>>>>>> 8128ba05
-        }
-    }
-}
+// Licensed to the .NET Foundation under one or more agreements.
+// The .NET Foundation licenses this file to you under the MIT license.
+// See the LICENSE file in the project root for more information.
+
+using System;
+using System.Collections.Generic;
+using System.Linq;
+using Apache.Arrow;
+using Microsoft.Data.Analysis;
+using Microsoft.Spark.E2ETest.Utils;
+using Microsoft.Spark.Sql;
+using Microsoft.Spark.Sql.Types;
+using Microsoft.Spark.UnitTest.TestUtils;
+using Xunit;
+using static Microsoft.Spark.Sql.Functions;
+using static Microsoft.Spark.UnitTest.TestUtils.ArrowTestUtils;
+using Column = Microsoft.Spark.Sql.Column;
+using DataFrame = Microsoft.Spark.Sql.DataFrame;
+using FxDataFrame = Microsoft.Data.Analysis.DataFrame;
+using Int32Type = Apache.Arrow.Types.Int32Type;
+
+namespace Microsoft.Spark.E2ETest.IpcTests
+{
+    [Collection("Spark E2E Tests")]
+    public class DataFrameTests
+    {
+        private readonly SparkSession _spark;
+        private readonly DataFrame _df;
+
+        public DataFrameTests(SparkFixture fixture)
+        {
+            _spark = fixture.Spark;
+            _df = _spark
+                .Read()
+                .Schema("age INT, name STRING")
+                .Json($"{TestEnvironment.ResourceDirectory}people.json");
+        }
+
+        [Fact]
+        public void TestCollect()
+        {
+            Row[] rows = _df.Collect().ToArray();
+            Assert.Equal(3, rows.Length);
+
+            Row row1 = rows[0];
+            Assert.Equal("Michael", row1.GetAs<string>("name"));
+            Assert.Null(row1.Get("age"));
+
+            Row row2 = rows[1];
+            Assert.Equal("Andy", row2.GetAs<string>("name"));
+            Assert.Equal(30, row2.GetAs<int>("age"));
+
+            Row row3 = rows[2];
+            Assert.Equal("Justin", row3.GetAs<string>("name"));
+            Assert.Equal(19, row3.GetAs<int>("age"));
+        }
+
+        [Fact]
+        public void TestWithColumn()
+        {
+            Func<Column, Column> sizeNameAgeUdf = Udf<Row, string>(
+                r =>
+                {
+                    string name = r.GetAs<string>("name");
+                    int? age = r.GetAs<int?>("age");
+                    if (age.HasValue)
+                    {
+                        return $"{r.Size()},{name},{age.Value}";
+                    }
+
+                    return $"{r.Size()},{name},{string.Empty}";
+                });
+
+            string[] allCols = _df.Columns().ToArray();
+            DataFrame nameAgeColDF =
+                _df.WithColumn("NameAgeCol", Struct(allCols[0], allCols.Skip(1).ToArray()));
+            DataFrame sizeNameAgeColDF =
+                nameAgeColDF.WithColumn("SizeNameAgeCol", sizeNameAgeUdf(nameAgeColDF["NameAgeCol"]));
+
+            Row[] originalDFRows = _df.Collect().ToArray();
+            Assert.Equal(3, originalDFRows.Length);
+
+            Row[] sizeNameAgeColDFRows = sizeNameAgeColDF.Collect().ToArray();
+            Assert.Equal(3, sizeNameAgeColDFRows.Length);
+
+            {
+                Row row = sizeNameAgeColDFRows[0];
+                Assert.Equal("Michael", row.GetAs<string>("name"));
+                Assert.Null(row.Get("age"));
+                Assert.IsType<Row>(row.Get("NameAgeCol"));
+                Assert.Equal(originalDFRows[0], row.GetAs<Row>("NameAgeCol"));
+                Assert.Equal("2,Michael,", row.GetAs<string>("SizeNameAgeCol"));
+            }
+
+            {
+                Row row = sizeNameAgeColDFRows[1];
+                Assert.Equal("Andy", row.GetAs<string>("name"));
+                Assert.Equal(30, row.GetAs<int>("age"));
+                Assert.IsType<Row>(row.Get("NameAgeCol"));
+                Assert.Equal(originalDFRows[1], row.GetAs<Row>("NameAgeCol"));
+                Assert.Equal("2,Andy,30", row.GetAs<string>("SizeNameAgeCol"));
+            }
+
+            {
+                Row row = sizeNameAgeColDFRows[2];
+                Assert.Equal("Justin", row.GetAs<string>("name"));
+                Assert.Equal(19, row.GetAs<int>("age"));
+                Assert.IsType<Row>(row.Get("NameAgeCol"));
+                Assert.Equal(originalDFRows[2], row.GetAs<Row>("NameAgeCol"));
+                Assert.Equal("2,Justin,19", row.GetAs<string>("SizeNameAgeCol"));
+            }
+        }
+
+        [Fact]
+        public void TestUDF()
+        {
+            // Single UDF.
+            Func<Column, Column, Column> udf1 = Udf<int?, string, string>(
+                (age, name) => name + " is " + (age ?? 0));
+            {
+                Row[] rows = _df.Select(udf1(_df["age"], _df["name"])).Collect().ToArray();
+                Assert.Equal(3, rows.Length);
+                Assert.Equal("Michael is 0", rows[0].GetAs<string>(0));
+                Assert.Equal("Andy is 30", rows[1].GetAs<string>(0));
+                Assert.Equal("Justin is 19", rows[2].GetAs<string>(0));
+            }
+
+            // Chained UDFs.
+            Func<Column, Column> udf2 = Udf<string, string>(str => $"hello {str}!");
+            {
+                Row[] rows = _df
+                    .Select(udf2(udf1(_df["age"], _df["name"])))
+                    .Collect()
+                    .ToArray();
+                Assert.Equal(3, rows.Length);
+                Assert.Equal("hello Michael is 0!", rows[0].GetAs<string>(0));
+                Assert.Equal("hello Andy is 30!", rows[1].GetAs<string>(0));
+                Assert.Equal("hello Justin is 19!", rows[2].GetAs<string>(0));
+            }
+
+            // Multiple UDFs:
+            {
+                Row[] rows = _df
+                    .Select(udf1(_df["age"], _df["name"]), udf2(_df["name"]))
+                    .Collect()
+                    .ToArray();
+                Assert.Equal(3, rows.Length);
+                Assert.Equal("Michael is 0", rows[0].GetAs<string>(0));
+                Assert.Equal("hello Michael!", rows[0].GetAs<string>(1));
+
+                Assert.Equal("Andy is 30", rows[1].GetAs<string>(0));
+                Assert.Equal("hello Andy!", rows[1].GetAs<string>(1));
+
+                Assert.Equal("Justin is 19", rows[2].GetAs<string>(0));
+                Assert.Equal("hello Justin!", rows[2].GetAs<string>(1));
+            }
+        }
+
+        [Fact]
+        public void TestVectorUdf()
+        {
+            Func<Int32Array, StringArray, StringArray> udf1Func =
+                (ages, names) => (StringArray)ToArrowArray(
+                    Enumerable.Range(0, names.Length)
+                        .Select(i => $"{names.GetString(i)} is {ages.GetValue(i) ?? 0}")
+                        .ToArray());
+
+            // Single UDF.
+            Func<Column, Column, Column> udf1 =
+                ExperimentalFunctions.VectorUdf(udf1Func);
+            {
+                Row[] rows = _df.Select(udf1(_df["age"], _df["name"])).Collect().ToArray();
+                Assert.Equal(3, rows.Length);
+                Assert.Equal("Michael is 0", rows[0].GetAs<string>(0));
+                Assert.Equal("Andy is 30", rows[1].GetAs<string>(0));
+                Assert.Equal("Justin is 19", rows[2].GetAs<string>(0));
+            }
+
+            // Chained UDFs.
+            Func<Column, Column> udf2 = ExperimentalFunctions.VectorUdf<StringArray, StringArray>(
+                (strings) => (StringArray)ToArrowArray(
+                    Enumerable.Range(0, strings.Length)
+                        .Select(i => $"hello {strings.GetString(i)}!")
+                        .ToArray()));
+            {
+                Row[] rows = _df
+                    .Select(udf2(udf1(_df["age"], _df["name"])))
+                    .Collect()
+                    .ToArray();
+                Assert.Equal(3, rows.Length);
+                Assert.Equal("hello Michael is 0!", rows[0].GetAs<string>(0));
+                Assert.Equal("hello Andy is 30!", rows[1].GetAs<string>(0));
+                Assert.Equal("hello Justin is 19!", rows[2].GetAs<string>(0));
+            }
+
+            // Multiple UDFs:
+            {
+                Row[] rows = _df
+                    .Select(udf1(_df["age"], _df["name"]), udf2(_df["name"]))
+                    .Collect()
+                    .ToArray();
+                Assert.Equal(3, rows.Length);
+                Assert.Equal("Michael is 0", rows[0].GetAs<string>(0));
+                Assert.Equal("hello Michael!", rows[0].GetAs<string>(1));
+
+                Assert.Equal("Andy is 30", rows[1].GetAs<string>(0));
+                Assert.Equal("hello Andy!", rows[1].GetAs<string>(1));
+
+                Assert.Equal("Justin is 19", rows[2].GetAs<string>(0));
+                Assert.Equal("hello Justin!", rows[2].GetAs<string>(1));
+            }
+
+            // Register UDF
+            {
+                _df.CreateOrReplaceTempView("people");
+                _spark.Udf().RegisterVector("udf1", udf1Func);
+                Row[] rows = _spark.Sql("SELECT udf1(age, name) FROM people")
+                    .Collect()
+                    .ToArray();
+                Assert.Equal(3, rows.Length);
+                Assert.Equal("Michael is 0", rows[0].GetAs<string>(0));
+                Assert.Equal("Andy is 30", rows[1].GetAs<string>(0));
+                Assert.Equal("Justin is 19", rows[2].GetAs<string>(0));
+            }
+        }
+
+        [Fact]
+        public void TestDataFrameVectorUdf()
+        {
+            Func<Int32DataFrameColumn, ArrowStringDataFrameColumn, ArrowStringDataFrameColumn> udf1Func =
+                (ages, names) =>
+                {
+                    long i = 0;
+                    return names.Apply(cur => $"{cur} is {ages[i++] ?? 0}");
+                };
+
+            // Single UDF.
+            Func<Column, Column, Column> udf1 =
+                ExperimentalDataFrameFunctions.VectorUdf(udf1Func);
+            {
+                Row[] rows = _df.Select(udf1(_df["age"], _df["name"])).Collect().ToArray();
+                Assert.Equal(3, rows.Length);
+                Assert.Equal("Michael is 0", rows[0].GetAs<string>(0));
+                Assert.Equal("Andy is 30", rows[1].GetAs<string>(0));
+                Assert.Equal("Justin is 19", rows[2].GetAs<string>(0));
+            }
+
+            // Chained UDFs.
+            Func<Column, Column> udf2 = ExperimentalDataFrameFunctions.VectorUdf<ArrowStringDataFrameColumn, ArrowStringDataFrameColumn>(
+                (strings) => strings.Apply(cur => $"hello {cur}!"));
+            {
+                Row[] rows = _df
+                    .Select(udf2(udf1(_df["age"], _df["name"])))
+                    .Collect()
+                    .ToArray();
+                Assert.Equal(3, rows.Length);
+                Assert.Equal("hello Michael is 0!", rows[0].GetAs<string>(0));
+                Assert.Equal("hello Andy is 30!", rows[1].GetAs<string>(0));
+                Assert.Equal("hello Justin is 19!", rows[2].GetAs<string>(0));
+            }
+
+            // Multiple UDFs:
+            {
+                Row[] rows = _df
+                    .Select(udf1(_df["age"], _df["name"]), udf2(_df["name"]))
+                    .Collect()
+                    .ToArray();
+                Assert.Equal(3, rows.Length);
+                Assert.Equal("Michael is 0", rows[0].GetAs<string>(0));
+                Assert.Equal("hello Michael!", rows[0].GetAs<string>(1));
+
+                Assert.Equal("Andy is 30", rows[1].GetAs<string>(0));
+                Assert.Equal("hello Andy!", rows[1].GetAs<string>(1));
+
+                Assert.Equal("Justin is 19", rows[2].GetAs<string>(0));
+                Assert.Equal("hello Justin!", rows[2].GetAs<string>(1));
+            }
+
+            // Register UDF
+            {
+                _df.CreateOrReplaceTempView("people");
+                _spark.Udf().RegisterVector("udf1", udf1Func);
+                Row[] rows = _spark.Sql("SELECT udf1(age, name) FROM people")
+                    .Collect()
+                    .ToArray();
+                Assert.Equal(3, rows.Length);
+                Assert.Equal("Michael is 0", rows[0].GetAs<string>(0));
+                Assert.Equal("Andy is 30", rows[1].GetAs<string>(0));
+                Assert.Equal("Justin is 19", rows[2].GetAs<string>(0));
+            }
+        }
+
+        [SkipIfSparkVersionIsGreaterOrEqualTo(Versions.V3_0_0)]
+        public void TestGroupedMapUdf()
+        {
+            DataFrame df = _spark
+                .Read()
+                .Schema("age INT, name STRING")
+                .Json($"{TestEnvironment.ResourceDirectory}more_people.json");
+            // Data:
+            // { "name":"Michael"}
+            // { "name":"Andy", "age":30}
+            // { "name":"Seth", "age":30}
+            // { "name":"Justin", "age":19}
+            // { "name":"Kathy", "age":19}
+
+            Row[] rows = df.GroupBy("age")
+                .Apply(
+                    new StructType(new[]
+                    {
+                        new StructField("age", new IntegerType()),
+                        new StructField("nameCharCount", new IntegerType())
+                    }),
+                    batch => ArrowBasedCountCharacters(batch))
+                .Collect()
+                .ToArray();
+
+            Assert.Equal(3, rows.Length);
+            foreach (Row row in rows)
+            {
+                int? age = row.GetAs<int?>("age");
+                int charCount = row.GetAs<int>("nameCharCount");
+                switch (age)
+                {
+                    case null:
+                        Assert.Equal(7, charCount);
+                        break;
+                    case 19:
+                        Assert.Equal(11, charCount);
+                        break;
+                    case 30:
+                        Assert.Equal(8, charCount);
+                        break;
+                    default:
+                        throw new Exception($"Unexpected age: {age}.");
+                }
+            }
+        }
+
+        private static RecordBatch ArrowBasedCountCharacters(RecordBatch records)
+        {
+            StringArray nameColumn = records.Column("name") as StringArray;
+
+            int characterCount = 0;
+
+            for (int i = 0; i < nameColumn.Length; ++i)
+            {
+                string current = nameColumn.GetString(i);
+                characterCount += current.Length;
+            }
+
+            int ageFieldIndex = records.Schema.GetFieldIndex("age");
+            Field ageField = records.Schema.GetFieldByIndex(ageFieldIndex);
+
+            // Return 1 record, if we were given any. 0, otherwise.
+            int returnLength = records.Length > 0 ? 1 : 0;
+
+            return new RecordBatch(
+                new Schema.Builder()
+                    .Field(ageField)
+                    .Field(f => f.Name("name_CharCount").DataType(Int32Type.Default))
+                    .Build(),
+                new IArrowArray[]
+                {
+                    records.Column(ageFieldIndex),
+                    new Int32Array.Builder().Append(characterCount).Build()
+                },
+                returnLength);
+        }
+
+        [SkipIfSparkVersionIsGreaterOrEqualTo(Versions.V3_0_0)]
+        public void TestDataFrameGroupedMapUdf()
+        {
+            DataFrame df = _spark
+                .Read()
+                .Schema("age INT, name STRING")
+                .Json($"{TestEnvironment.ResourceDirectory}more_people.json");
+            // Data:
+            // { "name":"Michael"}
+            // { "name":"Andy", "age":30}
+            // { "name":"Seth", "age":30}
+            // { "name":"Justin", "age":19}
+            // { "name":"Kathy", "age":19}
+
+            Row[] rows = df.GroupBy("age")
+                .Apply(
+                    new StructType(new[]
+                    {
+                        new StructField("age", new IntegerType()),
+                        new StructField("nameCharCount", new IntegerType())
+                    }),
+                    batch => CountCharacters(batch))
+                .Collect()
+                .ToArray();
+
+            Assert.Equal(3, rows.Length);
+            foreach (Row row in rows)
+            {
+                int? age = row.GetAs<int?>("age");
+                int charCount = row.GetAs<int>("nameCharCount");
+                switch (age)
+                {
+                    case null:
+                        Assert.Equal(7, charCount);
+                        break;
+                    case 19:
+                        Assert.Equal(11, charCount);
+                        break;
+                    case 30:
+                        Assert.Equal(8, charCount);
+                        break;
+                    default:
+                        throw new Exception($"Unexpected age: {age}.");
+                }
+            }
+        }
+
+        private static FxDataFrame CountCharacters(FxDataFrame dataFrame)
+        {
+            int characterCount = 0;
+
+            var characterCountColumn = new Int32DataFrameColumn("nameCharCount");
+            var ageColumn = new Int32DataFrameColumn("age");
+            ArrowStringDataFrameColumn fieldColumn = dataFrame.Columns.GetArrowStringColumn("name");
+            for (long i = 0; i < dataFrame.Rows.Count; ++i)
+            {
+                characterCount += fieldColumn[i].Length;
+            }
+
+            if (dataFrame.Rows.Count > 0)
+            {
+                characterCountColumn.Append(characterCount);
+                ageColumn.Append(dataFrame.Columns.GetInt32Column("age")[0]);
+            }
+
+            return new FxDataFrame(ageColumn, characterCountColumn);
+        }
+
+        /// <summary>
+        /// Test signatures for APIs up to Spark 2.3.*.
+        /// </summary>
+        [Fact]
+        public void TestSignaturesV2_3_X()
+        {
+            Assert.IsType<Column>(_df["name"]);
+            Assert.IsType<Column>(_df["age"]);
+
+            Assert.IsType<DataFrame>(_df.ToDF());
+            Assert.IsType<DataFrame>(_df.ToDF("name2", "age2"));
+
+            StructType schema = _df.Schema();
+            Assert.NotNull(schema);
+
+            _df.PrintSchema();
+
+            _df.Explain();
+            _df.Explain(true);
+            _df.Explain(false);
+
+            Assert.Equal(2, _df.Columns().ToArray().Length);
+
+            var expected = new List<Tuple<string, string>>
+            {
+                new Tuple<string, string>("age", "integer"),
+                new Tuple<string, string>("name", "string")
+            };
+            Assert.Equal(expected, _df.DTypes());
+
+            Assert.IsType<bool>(_df.IsLocal());
+
+            Assert.IsType<bool>(_df.IsStreaming());
+
+            using (var tempDir = new TemporaryDirectory())
+            {
+                // The following is required for *CheckPoint().
+                _spark.SparkContext.SetCheckpointDir(tempDir.Path);
+
+                Assert.IsType<DataFrame>(_df.Checkpoint());
+                Assert.IsType<DataFrame>(_df.Checkpoint(false));
+
+                Assert.IsType<DataFrame>(_df.LocalCheckpoint());
+                Assert.IsType<DataFrame>(_df.LocalCheckpoint(false));
+            }
+
+            Assert.IsType<DataFrame>(_df.WithWatermark("time", "10 minutes"));
+
+            _df.Show();
+            _df.Show(10);
+            _df.Show(10, 10);
+            _df.Show(10, 10, true);
+
+            Assert.IsType<DataFrame>(_df.Join(_df));
+            Assert.IsType<DataFrame>(_df.Join(_df, "name"));
+            Assert.IsType<DataFrame>(_df.Join(_df, new[] { "name" }));
+            Assert.IsType<DataFrame>(_df.Join(_df, new[] { "name" }, "outer"));
+            Assert.IsType<DataFrame>(_df.Join(_df, _df["age"] == _df["age"]));
+            Assert.IsType<DataFrame>(_df.Join(_df, _df["age"] == _df["age"], "outer"));
+
+            Assert.IsType<DataFrame>(_df.CrossJoin(_df));
+
+            Assert.IsType<DataFrame>(_df.SortWithinPartitions("age"));
+            Assert.IsType<DataFrame>(_df.SortWithinPartitions("age", "name"));
+            Assert.IsType<DataFrame>(_df.SortWithinPartitions());
+            Assert.IsType<DataFrame>(_df.SortWithinPartitions(_df["age"]));
+            Assert.IsType<DataFrame>(_df.SortWithinPartitions(_df["age"], _df["name"]));
+
+            Assert.IsType<DataFrame>(_df.Sort("age"));
+            Assert.IsType<DataFrame>(_df.Sort("age", "name"));
+            Assert.IsType<DataFrame>(_df.Sort());
+            Assert.IsType<DataFrame>(_df.Sort(_df["age"]));
+            Assert.IsType<DataFrame>(_df.Sort(_df["age"], _df["name"]));
+
+            Assert.IsType<DataFrame>(_df.OrderBy("age"));
+            Assert.IsType<DataFrame>(_df.OrderBy("age", "name"));
+            Assert.IsType<DataFrame>(_df.OrderBy());
+            Assert.IsType<DataFrame>(_df.OrderBy(_df["age"]));
+            Assert.IsType<DataFrame>(_df.OrderBy(_df["age"], _df["name"]));
+
+            Assert.IsType<DataFrame>(_df.Hint("broadcast"));
+            Assert.IsType<DataFrame>(_df.Hint("broadcast", new[] { "hello", "world" }));
+
+            Assert.IsType<Column>(_df.Col("age"));
+
+            Assert.IsType<Column>(_df.ColRegex("age"));
+
+            Assert.IsType<DataFrame>(_df.As("alias"));
+
+            Assert.IsType<DataFrame>(_df.Alias("alias"));
+
+            Assert.IsType<DataFrame>(_df.Select("age"));
+            Assert.IsType<DataFrame>(_df.Select("age", "name"));
+            Assert.IsType<DataFrame>(_df.Select());
+            Assert.IsType<DataFrame>(_df.Select(_df["age"]));
+            Assert.IsType<DataFrame>(_df.Select(_df["age"], _df["name"]));
+
+            Assert.IsType<DataFrame>(_df.SelectExpr());
+            Assert.IsType<DataFrame>(_df.SelectExpr("age * 2"));
+            Assert.IsType<DataFrame>(_df.SelectExpr("age * 2", "abs(age)"));
+
+            Assert.IsType<DataFrame>(_df.Filter(_df["age"] > 21));
+            Assert.IsType<DataFrame>(_df.Filter("age > 21"));
+
+            Assert.IsType<DataFrame>(_df.Where(_df["age"] > 21));
+            Assert.IsType<DataFrame>(_df.Where("age > 21"));
+
+            Assert.IsType<RelationalGroupedDataset>(_df.GroupBy("age"));
+            Assert.IsType<RelationalGroupedDataset>(_df.GroupBy("age", "name"));
+            Assert.IsType<RelationalGroupedDataset>(_df.GroupBy());
+            Assert.IsType<RelationalGroupedDataset>(_df.GroupBy(_df["age"]));
+            Assert.IsType<RelationalGroupedDataset>(_df.GroupBy(_df["age"], _df["name"]));
+
+            {
+                RelationalGroupedDataset df =
+                    _df.WithColumn("tempAge", _df["age"]).GroupBy("name");
+
+                Assert.IsType<DataFrame>(df.Mean("age"));
+                Assert.IsType<DataFrame>(df.Mean("age", "tempAge"));
+
+                Assert.IsType<DataFrame>(df.Max("age"));
+                Assert.IsType<DataFrame>(df.Max("age", "tempAge"));
+
+                Assert.IsType<DataFrame>(df.Avg("age"));
+                Assert.IsType<DataFrame>(df.Avg("age", "tempAge"));
+
+                Assert.IsType<DataFrame>(df.Min("age"));
+                Assert.IsType<DataFrame>(df.Min("age", "tempAge"));
+
+                Assert.IsType<DataFrame>(df.Sum("age"));
+                Assert.IsType<DataFrame>(df.Sum("age", "tempAge"));
+            }
+
+            Assert.IsType<RelationalGroupedDataset>(_df.Rollup("age"));
+            Assert.IsType<RelationalGroupedDataset>(_df.Rollup("age", "name"));
+            Assert.IsType<RelationalGroupedDataset>(_df.Rollup());
+            Assert.IsType<RelationalGroupedDataset>(_df.Rollup(_df["age"]));
+            Assert.IsType<RelationalGroupedDataset>(_df.Rollup(_df["age"], _df["name"]));
+
+            Assert.IsType<RelationalGroupedDataset>(_df.Cube("age"));
+            Assert.IsType<RelationalGroupedDataset>(_df.Cube("age", "name"));
+            Assert.IsType<RelationalGroupedDataset>(_df.Cube());
+            Assert.IsType<RelationalGroupedDataset>(_df.Cube(_df["age"]));
+            Assert.IsType<RelationalGroupedDataset>(_df.Cube(_df["age"], _df["name"]));
+
+            Assert.IsType<DataFrame>(_df.Agg(Avg(_df["age"])));
+            Assert.IsType<DataFrame>(_df.Agg(Avg(_df["age"]), Avg(_df["name"])));
+
+            Assert.IsType<DataFrame>(_df.Limit(10));
+
+            Assert.IsType<DataFrame>(_df.Union(_df));
+
+            Assert.IsType<DataFrame>(_df.UnionByName(_df));
+
+            Assert.IsType<DataFrame>(_df.Intersect(_df));
+
+            Assert.IsType<DataFrame>(_df.Except(_df));
+
+            Assert.IsType<DataFrame>(_df.Sample(0.5));
+            Assert.IsType<DataFrame>(_df.Sample(0.5, true));
+            Assert.IsType<DataFrame>(_df.Sample(0.5, false, 12345));
+
+            Assert.IsType<DataFrame[]>(_df.RandomSplit(new[] { 0.2, 0.8 }));
+            Assert.IsType<DataFrame[]>(_df.RandomSplit(new[] { 0.2, 0.8 }, 12345));
+
+            Assert.IsType<DataFrame>(_df.WithColumn("age2", _df["age"]));
+
+            Assert.IsType<DataFrame>(_df.WithColumnRenamed("age", "age2"));
+
+            Assert.IsType<DataFrame>(_df.Drop());
+            Assert.IsType<DataFrame>(_df.Drop("age"));
+            Assert.IsType<DataFrame>(_df.Drop("age", "name"));
+
+            Assert.IsType<DataFrame>(_df.Drop(_df["age"]));
+
+            Assert.IsType<DataFrame>(_df.DropDuplicates());
+            Assert.IsType<DataFrame>(_df.DropDuplicates("age"));
+            Assert.IsType<DataFrame>(_df.DropDuplicates("age", "name"));
+
+            Assert.IsType<DataFrame>(_df.Describe());
+            Assert.IsType<DataFrame>(_df.Describe("age"));
+            Assert.IsType<DataFrame>(_df.Describe("age", "name"));
+
+            Assert.IsType<DataFrame>(_df.Summary());
+            Assert.IsType<DataFrame>(_df.Summary("count"));
+            Assert.IsType<DataFrame>(_df.Summary("count", "mean"));
+
+            Assert.IsType<Row[]>(_df.Head(2).ToArray());
+            Assert.IsType<Row>(_df.Head());
+
+            Assert.IsType<Row>(_df.First());
+
+            Assert.IsType<Row[]>(_df.Take(3).ToArray());
+
+            Assert.IsType<Row[]>(_df.Collect().ToArray());
+
+            Assert.IsType<Row[]>(_df.ToLocalIterator().ToArray());
+
+            Assert.IsType<long>(_df.Count());
+
+            Assert.IsType<DataFrame>(_df.Repartition(2));
+            Assert.IsType<DataFrame>(_df.Repartition(2, _df["age"]));
+            Assert.IsType<DataFrame>(_df.Repartition(_df["age"]));
+            Assert.IsType<DataFrame>(_df.Repartition());
+
+            Assert.IsType<DataFrame>(_df.RepartitionByRange(2, _df["age"]));
+            Assert.IsType<DataFrame>(_df.RepartitionByRange(_df["age"]));
+
+            Assert.IsType<DataFrame>(_df.Coalesce(1));
+
+            Assert.IsType<DataFrame>(_df.Distinct());
+
+            Assert.IsType<DataFrame>(_df.Persist());
+
+            Assert.IsType<DataFrame>(_df.Persist(StorageLevel.DISK_ONLY));
+
+            Assert.IsType<DataFrame>(_df.Cache());
+
+            Assert.IsType<StorageLevel>(_df.StorageLevel());
+
+            Assert.IsType<DataFrame>(_df.Unpersist());
+
+            _df.CreateTempView("view");
+            _df.CreateOrReplaceTempView("view");
+
+            _df.CreateGlobalTempView("global_view");
+            _df.CreateOrReplaceGlobalTempView("global_view");
+        }
+
+        /// <summary>
+        /// Test signatures for APIs introduced in Spark 2.4.*.
+        /// </summary>
+        [SkipIfSparkVersionIsLessThan(Versions.V2_4_0)]
+        public void TestSignaturesV2_4_X()
+        {
+            _df.IsEmpty();
+
+            _df.IntersectAll(_df);
+
+            _df.ExceptAll(_df);
+
+            {
+                RelationalGroupedDataset df = _df.GroupBy("name");
+                var values = new List<object> { 19, "twenty" };
+
+                Assert.IsType<RelationalGroupedDataset>(df.Pivot("age"));
+
+                Assert.IsType<RelationalGroupedDataset>(df.Pivot(Col("age")));
+
+                Assert.IsType<RelationalGroupedDataset>(df.Pivot("age", values));
+
+                Assert.IsType<RelationalGroupedDataset>(df.Pivot(Col("age"), values));
+            }
+        }
+
+        /// <summary>
+        /// Test signatures for APIs introduced in Spark 3.*
+        /// </summary>
+        [SkipIfSparkVersionIsLessThan(Versions.V3_0_0)]
+        public void TestSignaturesV3_X_X()
+        {
+            // Validate ToLocalIterator
+            var data = new List<GenericRow>
+            {
+                new GenericRow(new object[] { "Alice", 20}),
+                new GenericRow(new object[] { "Bob", 30})
+            };
+            var schema = new StructType(new List<StructField>()
+            {
+                new StructField("Name", new StringType()),
+                new StructField("Age", new IntegerType())
+            });
+            DataFrame df = _spark.CreateDataFrame(data, schema);
+            IEnumerable<Row> actual = df.ToLocalIterator(true).ToArray();
+            IEnumerable<Row> expected = data.Select(r => new Row(r.Values, schema));
+            Assert.Equal(expected, actual);
+
+            Assert.IsType<Row[]>(_df.Tail(1).ToArray());
+
+            _df.PrintSchema(1);
+
+            _df.Explain("simple");
+            _df.Explain("extended");
+            _df.Explain("codegen");
+            _df.Explain("cost");
+            _df.Explain("formatted");
+        }
+    }
+}