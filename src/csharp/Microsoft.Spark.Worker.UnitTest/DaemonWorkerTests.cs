// Licensed to the .NET Foundation under one or more agreements.
// The .NET Foundation licenses this file to you under the MIT license.
// See the LICENSE file in the project root for more information.

using System;
using System.Collections.Generic;
using System.Net;
using System.Threading.Tasks;
using Microsoft.Spark.Network;
using Xunit;

namespace Microsoft.Spark.Worker.UnitTest
{
    [Collection("Spark Unit Tests")]
    public class DaemonWorkerTests : IDisposable
    {
        private const string ReuseWorkerEnvVariable = "SPARK_REUSE_WORKER";
        private readonly string _reuseWorker;

        public DaemonWorkerTests()
        {
            _reuseWorker = Environment.GetEnvironmentVariable(ReuseWorkerEnvVariable);
            Environment.SetEnvironmentVariable(ReuseWorkerEnvVariable, "1");
        }

        [Theory]
        [MemberData(nameof(TestData.VersionData), MemberType = typeof(TestData))]
        public void TestsDaemonWorkerTaskRunners(string version)
        {
            ISocketWrapper daemonSocket = SocketFactory.CreateSocket();
            
            int taskRunnerNumber = 2;
            var typedVersion = new Version(version);
            var daemonWorker = new DaemonWorker(typedVersion);
            
            Task.Run(() => daemonWorker.Run(daemonSocket));

            var clientSockets = new List<ISocketWrapper>();
            for (int i = 0; i < taskRunnerNumber; ++i)
            {
                CreateAndVerifyConnection(daemonSocket, clientSockets, typedVersion);
            }
            
            Assert.Equal(taskRunnerNumber, daemonWorker.CurrentNumTaskRunners);
        }

        private static void CreateAndVerifyConnection(
            ISocketWrapper daemonSocket,
            List<ISocketWrapper> clientSockets,
            Version version)
        {
            var ipEndpoint = (IPEndPoint)daemonSocket.LocalEndPoint;
            int port = ipEndpoint.Port;
            ISocketWrapper clientSocket = SocketFactory.CreateSocket();
<<<<<<< HEAD
            clientSocket.Connect(IPAddress.Loopback, port);
=======
            clientSockets.Add(clientSocket);
            clientSocket.Connect(ipEndpoint.Address, port);
>>>>>>> c89bd283

            // Now process the bytes flowing in from the client.
            PayloadWriter payloadWriter = new PayloadWriterFactory().Create(version);
            payloadWriter.WriteTestData(clientSocket.OutputStream);
            List<object[]> rowsReceived = PayloadReader.Read(clientSocket.InputStream);

            // Validate rows received.
            Assert.Equal(10, rowsReceived.Count);

            for (int i = 0; i < 10; ++i)
            {
                // Two UDFs registered, thus expecting two columns.
                // Refer to TestData.GetDefaultCommandPayload().
                object[] row = rowsReceived[i];
                Assert.Equal(2, rowsReceived[i].Length);
                Assert.Equal($"udf2 udf1 {i}", row[0]);
                Assert.Equal(i + i, row[1]);
            }
        }

        public void Dispose()
        {
            Environment.SetEnvironmentVariable(ReuseWorkerEnvVariable, _reuseWorker);
        }
    }
}<|MERGE_RESOLUTION|>--- conflicted
+++ resolved
@@ -52,12 +52,8 @@
             var ipEndpoint = (IPEndPoint)daemonSocket.LocalEndPoint;
             int port = ipEndpoint.Port;
             ISocketWrapper clientSocket = SocketFactory.CreateSocket();
-<<<<<<< HEAD
-            clientSocket.Connect(IPAddress.Loopback, port);
-=======
             clientSockets.Add(clientSocket);
             clientSocket.Connect(ipEndpoint.Address, port);
->>>>>>> c89bd283
 
             // Now process the bytes flowing in from the client.
             PayloadWriter payloadWriter = new PayloadWriterFactory().Create(version);
