--- conflicted
+++ resolved
@@ -22,13 +22,8 @@
             return (_version.Major, _version.Minor) switch
             {
                 (2, 4) => TaskContextProcessorV2_4_X.Process(stream),
-<<<<<<< HEAD
-                (3, _) t when t.Minor < 4 => TaskContextProcessorV3_0_X.Process(stream),
-                (3, _) => TaskContextProcessorV3_5_X.Process(stream),
-=======
                 (3, _) t when t.Minor < 3 => TaskContextProcessorV3_0_X.Process(stream),
                 (3, _) => TaskContextProcessorV3_3_X.Process(stream),
->>>>>>> 3f4cd7cd
                 _ => throw new NotSupportedException($"Spark {_version} not supported.")
             };
         }
@@ -46,14 +41,9 @@
             AttemptId = SerDe.ReadInt64(stream),
         };
 
-<<<<<<< HEAD
-        // Needed for 3.3.4+, 3.4.x, 3.5.x
-        private static TaskContext ReadTaskContext_3_5(Stream stream)
-=======
         // Needed for 3.3.0+
         // https://issues.apache.org/jira/browse/SPARK-36173
         private static TaskContext ReadTaskContext_3_3(Stream stream)
->>>>>>> 3f4cd7cd
         => new()
         {
             IsBarrier = SerDe.ReadBool(stream),
@@ -117,20 +107,12 @@
             }
         }
 
-<<<<<<< HEAD
-        private static class TaskContextProcessorV3_5_X
-        {
-            internal static TaskContext Process(Stream stream)
-            {
-                TaskContext taskContext = ReadTaskContext_3_5(stream);
-                SerDe.ReadInt32(stream);
-=======
         private static class TaskContextProcessorV3_3_X
         {
             internal static TaskContext Process(Stream stream)
             {
                 TaskContext taskContext = ReadTaskContext_3_3(stream);
->>>>>>> 3f4cd7cd
+                SerDe.ReadInt32(stream);
                 ReadTaskContextResources(stream);
                 ReadTaskContextProperties(stream, taskContext);
 
