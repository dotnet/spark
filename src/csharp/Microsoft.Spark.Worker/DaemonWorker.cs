--- conflicted
+++ resolved
@@ -152,11 +152,8 @@
                         // When reuseWorker is set to true, numTaskRunners will be always one
                         // greater than numWorkerThreads since TaskRunner.Run() does not return
                         // so that the task runner object is not removed from _taskRunners.
-<<<<<<< HEAD
                         int numTaskRunners = CurrentNumTaskRunners;
-=======
-                        int numTaskRunners = _taskRunners.Count();
->>>>>>> 0db249bf
+
                         while (numWorkerThreads < numTaskRunners)
                         {
                             // Note that in the current implementation of RunWorkerThread() does
