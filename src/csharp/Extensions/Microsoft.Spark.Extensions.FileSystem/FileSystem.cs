﻿// Licensed to the .NET Foundation under one or more agreements.
// The .NET Foundation licenses this file to you under the MIT license.
// See the LICENSE file in the project root for more information.

using System;
using Microsoft.Spark.Interop;
using Microsoft.Spark.Interop.Ipc;

namespace Microsoft.Spark.Extensions.FileSystem
{
    /// <summary>
    /// An abstract base class for a fairly generic filesystem. It may be implemented as a distributed
    /// filesystem, or as a "local" one that reflects the locally-connected disk. The local version exists
    /// for small Hadoop instances and for testing.
    /// 
<<<<<<< HEAD
    /// All user code that may potentially use the Hadoop Distributed File System should be written to use an
    /// FileSystem object. The Hadoop DFS is a multi-machine system that appears as a single disk.It's useful
    /// because of its fault tolerance and potentially very large capacity.
=======
    /// All user code that may potentially use the Hadoop Distributed File System should be written to use a FileSystem
    /// object. The Hadoop DFS is a multi-machine system that appears as a single disk. It's useful because of its fault
    /// tolerance and potentially very large capacity.
>>>>>>> 4adbb64b
    /// </summary>
    public abstract class FileSystem : IDisposable
    {
        /// <summary>
        /// Returns the configured FileSystem implementation.
        /// </summary>
        /// <param name="sparkContext">The SparkContext whose configuration will be used.</param>
        /// <returns>The FileSystem.</returns>
        public static FileSystem Get(SparkContext sparkContext)
        {
            // TODO: Expose hadoopConfiguration as a .NET class and add an override for Get() that takes it.
            JvmObjectReference hadoopConfiguration = (JvmObjectReference)
                ((IJvmObjectReferenceProvider)sparkContext).Reference.Invoke("hadoopConfiguration");

            return new JvmReferenceFileSystem(
                (JvmObjectReference)SparkEnvironment.JvmBridge.CallStaticJavaMethod(
                    "org.apache.hadoop.fs.FileSystem",
                    "get",
                    hadoopConfiguration));
        }

        /// <summary>
        /// Delete a file.
        /// </summary>
        /// <param name="path">The path to delete.</param>
        /// <param name="recursive">If path is a directory and set to true, the directory is deleted else
        /// throws an exception. In case of a file the recursive can be set to either true or false.</param>
        /// <returns>True if delete is successful else false.</returns>
        public abstract bool Delete(string path, bool recursive = true);

        public abstract void Dispose();
    }
}<|MERGE_RESOLUTION|>--- conflicted
+++ resolved
@@ -13,15 +13,9 @@
     /// filesystem, or as a "local" one that reflects the locally-connected disk. The local version exists
     /// for small Hadoop instances and for testing.
     /// 
-<<<<<<< HEAD
-    /// All user code that may potentially use the Hadoop Distributed File System should be written to use an
-    /// FileSystem object. The Hadoop DFS is a multi-machine system that appears as a single disk.It's useful
-    /// because of its fault tolerance and potentially very large capacity.
-=======
     /// All user code that may potentially use the Hadoop Distributed File System should be written to use a FileSystem
     /// object. The Hadoop DFS is a multi-machine system that appears as a single disk. It's useful because of its fault
     /// tolerance and potentially very large capacity.
->>>>>>> 4adbb64b
     /// </summary>
     public abstract class FileSystem : IDisposable
     {
