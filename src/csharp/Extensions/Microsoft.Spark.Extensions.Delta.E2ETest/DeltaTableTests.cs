// Licensed to the .NET Foundation under one or more agreements.
// The .NET Foundation licenses this file to you under the MIT license.
// See the LICENSE file in the project root for more information.

using System;
using System.Collections.Generic;
using System.IO;
using System.Linq;
using System.Threading;
using Microsoft.Spark.E2ETest.Utils;
using Microsoft.Spark.Extensions.Delta.Tables;
using Microsoft.Spark.Sql;
using Microsoft.Spark.Sql.Streaming;
using Xunit;

namespace Microsoft.Spark.Extensions.Delta.E2ETest
{
    [Collection(Constants.DeltaTestContainerName)]
    public class DeltaTableTests
    {
        private readonly SparkSession _spark;

        public DeltaTableTests(DeltaFixture fixture)
        {
            _spark = fixture.SparkFixture.Spark;
        }

        /// <summary>
        /// Run the end-to-end scenario from the Delta Quickstart tutorial.
        /// </summary>
        /// <see cref="https://docs.delta.io/latest/quick-start.html"/>
        [SkipIfSparkVersionIsLessThan(Versions.V2_4_2)]
        public void TestTutorialScenario()
        {
            using (var tempDirectory = new TemporaryDirectory())
            {
                string path = Path.Combine(tempDirectory.Path, "delta-table");

                // Write data to a Delta table.
                DataFrame data = _spark.Range(0, 5);
                data.Write().Format("delta").Save(path);

                // Validate that data contains the the sequence [0 ... 4].
                ValidateDataFrame(Enumerable.Range(0, 5), data);

                // Create a second iteration of the table.
                data = _spark.Range(5, 10);
                data.Write().Format("delta").Mode("overwrite").Save(path);

                // Load the data into a DeltaTable object.
                var deltaTable = DeltaTable.ForPath(path);

                // Validate that deltaTable contains the the sequence [5 ... 9].
                ValidateDataFrame(Enumerable.Range(5, 5), deltaTable.ToDF());

                // Update every even value by adding 100 to it.
                deltaTable.Update(
                    condition: Functions.Expr("id % 2 == 0"),
                    set: new Dictionary<string, Column>() {
                        { "id", Functions.Expr("id + 100") }
                    });

                // Validate that deltaTable contains the the data:
                // +---+
                // | id|
                // +---+
                // |  5|
                // |  7|
                // |  9|
                // |106|
                // |108|
                // +---+
                ValidateDataFrame(
                    new List<int>() { 5, 7, 9, 106, 108 },
                    deltaTable.ToDF());

                // Delete every even value.
                deltaTable.Delete(condition: Functions.Expr("id % 2 == 0"));

                // Validate that deltaTable contains:
                // +---+
                // | id|
                // +---+
                // |  5|
                // |  7|
                // |  9|
                // +---+
                ValidateDataFrame(new List<int>() { 5, 7, 9 }, deltaTable.ToDF());

                // Upsert (merge) new data.
                DataFrame newData = _spark.Range(0, 20).As("newData").ToDF();

                deltaTable.As("oldData")
                    .Merge(newData, "oldData.id = newData.id")
                    .WhenMatched()
                    .Update(
                        new Dictionary<string, Column>() { { "id", Functions.Col("newData.id") } })
                    .WhenNotMatched()
                    .InsertExpr(new Dictionary<string, string>() { { "id", "newData.id" } })
                    .Execute();

                // Validate that the resulTable contains the the sequence [0 ... 19].
                ValidateDataFrame(Enumerable.Range(0, 20), deltaTable.ToDF());
            }
        }

        /// <summary>
<<<<<<< HEAD
        /// Test <c>DeltaTable.IsDeltaTable()</c> API.
        /// </summary>
        [SkipIfSparkVersionIsLessThan(Versions.V2_4_2)]
        public void TestIsDeltaTable()
        {
            using (var tempDirectory = new TemporaryDirectory())
            {
                // Save the same data to a DeltaTable and to Parquet.
                DataFrame data = _spark.Range(0, 5);
                string parquetPath = Path.Combine(tempDirectory.Path, "parquet-data");
                data.Write().Parquet(parquetPath);
                string deltaTablePath = Path.Combine(tempDirectory.Path, "delta-table");
                data.Write().Format("delta").Save(deltaTablePath);

                Assert.False(DeltaTable.IsDeltaTable(parquetPath));
                Assert.False(DeltaTable.IsDeltaTable(_spark, parquetPath));

                Assert.True(DeltaTable.IsDeltaTable(deltaTablePath));
                Assert.True(DeltaTable.IsDeltaTable(_spark, deltaTablePath));
=======
        /// Run an end-to-end streaming scenario.
        /// </summary>
        [SkipIfSparkVersionIsLessThan(Versions.V2_4_2)]
        public void TestStreamingScenario()
        {
            using (var tempDirectory = new TemporaryDirectory())
            {
                // Write [0, 1, 2, 3, 4] to a Delta table.
                string sourcePath = Path.Combine(tempDirectory.Path, "source-delta-table");
                _spark.Range(0, 5).Write().Format("delta").Save(sourcePath);

                // Create a stream from the source DeltaTable to the sink DeltaTable.
                // To make the test synchronous and deterministic, we will use a series of 
                // "one-time micro-batch" triggers.
                string sinkPath = Path.Combine(tempDirectory.Path, "sink-delta-table");
                DataStreamWriter dataStreamWriter = _spark
                    .ReadStream()
                    .Format("delta")
                    .Load(sourcePath)
                    .WriteStream()
                    .Format("delta")
                    .OutputMode("append")
                    .Option("checkpointLocation", Path.Combine(tempDirectory.Path, "checkpoints"));

                // Trigger the first stream batch
                dataStreamWriter.Trigger(Trigger.Once()).Start(sinkPath).AwaitTermination();

                // Now read the sink DeltaTable and validate its content.
                DeltaTable sink = DeltaTable.ForPath(sinkPath);
                ValidateDataFrame(Enumerable.Range(0, 5), sink.ToDF());

                // Write [5,6,7,8,9] to the source and trigger another stream batch.
                _spark.Range(5, 10).Write().Format("delta").Mode("append").Save(sourcePath);
                dataStreamWriter.Trigger(Trigger.Once()).Start(sinkPath).AwaitTermination();

                // Finally, validate that the new data made its way to the sink.
                ValidateDataFrame(Enumerable.Range(0, 10), sink.ToDF());
>>>>>>> 6d875c18
            }
        }

        /// <summary>
<<<<<<< HEAD
        /// 
        /// </summary>
        [SkipIfSparkVersionIsLessThan(Versions.V2_4_2)]
        public void TestConvertToDelta()
        {
            string partitionColumnName = "id_plus_one";
            DataFrame data = _spark.Range(0, 5).Select(
                Functions.Col("id"),
                Functions.Expr($"(`id` + 1) AS `{partitionColumnName}`"));

            // Run the same test on the different overloads of DeltaTable.ConvertToDelta().
            void testWrapper(DataFrame dataFrame, Func<string, DeltaTable> convertToDelta, string partitionColumn = null)
            {
                using (var tempDirectory = new TemporaryDirectory())
                {
                    string path = Path.Combine(tempDirectory.Path, "parquet-data");
                    DataFrameWriter dataWriter = dataFrame.Write();

                    if (!string.IsNullOrEmpty(partitionColumn))
                    {
                        dataWriter = dataWriter.PartitionBy(partitionColumn);
                    }

                    dataWriter.Parquet(path);

                    Assert.False(DeltaTable.IsDeltaTable(path));

                    string identifier = $"parquet.`{path}`";
                    DeltaTable convertedDeltaTable = convertToDelta(identifier);

                    ValidateDataFrame(Enumerable.Range(0, 5), convertedDeltaTable.ToDF());
                    Assert.True(DeltaTable.IsDeltaTable(path));
                }
            }

            testWrapper(data, identifier => DeltaTable.ConvertToDelta(_spark, identifier));
            testWrapper(
                data.Repartition(Functions.Col(partitionColumnName)),
                identifier => DeltaTable.ConvertToDelta(_spark, identifier, $"{partitionColumnName} bigint"),
                partitionColumnName);
            // TODO: Test with StructType partition schema once StructType is supported.
        }

        /// <summary>
=======
>>>>>>> 6d875c18
        /// Test that methods return the expected signature.
        /// </summary>
        [SkipIfSparkVersionIsLessThan(Versions.V2_4_2)]
        public void TestSignatures()
        {
            using (var tempDirectory = new TemporaryDirectory())
            {
                string path = Path.Combine(tempDirectory.Path, "delta-table");

                DataFrame rangeRate = _spark.Range(15);
                rangeRate.Write().Format("delta").Save(path);

                DeltaTable table = Assert.IsType<DeltaTable>(DeltaTable.ForPath(path));
                table = Assert.IsType<DeltaTable>(DeltaTable.ForPath(_spark, path));

                Assert.IsType<bool>(DeltaTable.IsDeltaTable(_spark, path));
                Assert.IsType<bool>(DeltaTable.IsDeltaTable(path));

                Assert.IsType<DeltaTable>(table.As("oldTable"));
                Assert.IsType<DeltaTable>(table.Alias("oldTable"));
                Assert.IsType<DataFrame>(table.History());
                Assert.IsType<DataFrame>(table.History(200));
                Assert.IsType<DataFrame>(table.ToDF());

                DataFrame newTable = _spark.Range(10, 15).As("newTable");
                Assert.IsType<DeltaMergeBuilder>(
                    table.Merge(newTable, Functions.Exp("oldTable.id == newTable.id")));
                DeltaMergeBuilder mergeBuilder = Assert.IsType<DeltaMergeBuilder>(
                    table.Merge(newTable, "oldTable.id == newTable.id"));

                // Validate the MergeBuilder matched signatures.
                Assert.IsType<DeltaMergeMatchedActionBuilder>(mergeBuilder.WhenMatched());
                Assert.IsType<DeltaMergeMatchedActionBuilder>(mergeBuilder.WhenMatched("id = 5"));
                DeltaMergeMatchedActionBuilder matchedActionBuilder =
                    Assert.IsType<DeltaMergeMatchedActionBuilder>(
                        mergeBuilder.WhenMatched(Functions.Expr("id = 5")));

                Assert.IsType<DeltaMergeBuilder>(
                    matchedActionBuilder.Update(new Dictionary<string, Column>()));
                Assert.IsType<DeltaMergeBuilder>(
                    matchedActionBuilder.UpdateExpr(new Dictionary<string, string>()));
                Assert.IsType<DeltaMergeBuilder>(matchedActionBuilder.UpdateAll());
                Assert.IsType<DeltaMergeBuilder>(matchedActionBuilder.Delete());

                // Validate the MergeBuilder not-matched signatures.
                Assert.IsType<DeltaMergeNotMatchedActionBuilder>(mergeBuilder.WhenNotMatched());
                Assert.IsType<DeltaMergeNotMatchedActionBuilder>(
                    mergeBuilder.WhenNotMatched("id = 5"));
                DeltaMergeNotMatchedActionBuilder notMatchedActionBuilder =
                    Assert.IsType<DeltaMergeNotMatchedActionBuilder>(
                        mergeBuilder.WhenNotMatched(Functions.Expr("id = 5")));

                Assert.IsType<DeltaMergeBuilder>(
                    notMatchedActionBuilder.Insert(new Dictionary<string, Column>()));
                Assert.IsType<DeltaMergeBuilder>(
                    notMatchedActionBuilder.InsertExpr(new Dictionary<string, string>()));
                Assert.IsType<DeltaMergeBuilder>(notMatchedActionBuilder.InsertAll());

                // Update and UpdateExpr should return void.
                table.Update(new Dictionary<string, Column>() { });
                table.Update(Functions.Expr("id % 2 == 0"), new Dictionary<string, Column>() { });
                table.UpdateExpr(new Dictionary<string, string>() { });
                table.UpdateExpr("id % 2 == 1", new Dictionary<string, string>() { });

                Assert.IsType<DataFrame>(table.Vacuum());
                Assert.IsType<DataFrame>(table.Vacuum(168));

                // Delete should return void.
                table.Delete("id > 10");
                table.Delete(Functions.Expr("id > 5"));
                table.Delete();

<<<<<<< HEAD
                // Create Parquet data and convert it to DeltaTables.
                string parquetIdentifier = $"parquet.`{path}`";
                rangeRate.Write().Mode(SaveMode.Overwrite).Parquet(path);
                Assert.IsType<DeltaTable>(DeltaTable.ConvertToDelta(_spark, parquetIdentifier));
                rangeRate
                    .Select(Functions.Col("id"), Functions.Expr($"(`id` + 1) AS `id_plus_one`"))
                    .Write()
                    .PartitionBy("id")
                    .Mode(SaveMode.Overwrite)
                    .Parquet(path);
                Assert.IsType<DeltaTable>(DeltaTable.ConvertToDelta(_spark, parquetIdentifier, "id bigint"));
                // TODO: Test with StructType partition schema once StructType is supported.
=======
                // Load the table as a streaming source.
                Assert.IsType<DataFrame>(_spark
                    .ReadStream()
                    .Format("delta")
                    .Option("path", path)
                    .Load());
                Assert.IsType<DataFrame>(_spark.ReadStream().Format("delta").Load(path));
>>>>>>> 6d875c18
            }
        }

        /// <summary>
        /// Validate that a tutorial DataFrame contains only the expected values.
        /// </summary>
        /// <param name="expectedValues"></param>
        /// <param name="dataFrame"></param>
        private void ValidateDataFrame(
            IEnumerable<int> expectedValues,
            DataFrame dataFrame)
        {
            Assert.Equal(expectedValues.Count(), dataFrame.Count());

            var sortedExpectedValues = new List<int>(expectedValues);
            sortedExpectedValues.Sort();

            var sortedValues = new List<int>(
                dataFrame
                    // We need to select the "id" column, otherwise Collect() won't show the
                    // updates made to the DeltaTable.
                    .Select("id")
                    .Sort("id")
                    .Collect()
                    .Select(row => Convert.ToInt32(row.Get("id"))));

            Assert.True(sortedValues.SequenceEqual(expectedValues));
        }
    }
}<|MERGE_RESOLUTION|>--- conflicted
+++ resolved
@@ -105,27 +105,6 @@
         }
 
         /// <summary>
-<<<<<<< HEAD
-        /// Test <c>DeltaTable.IsDeltaTable()</c> API.
-        /// </summary>
-        [SkipIfSparkVersionIsLessThan(Versions.V2_4_2)]
-        public void TestIsDeltaTable()
-        {
-            using (var tempDirectory = new TemporaryDirectory())
-            {
-                // Save the same data to a DeltaTable and to Parquet.
-                DataFrame data = _spark.Range(0, 5);
-                string parquetPath = Path.Combine(tempDirectory.Path, "parquet-data");
-                data.Write().Parquet(parquetPath);
-                string deltaTablePath = Path.Combine(tempDirectory.Path, "delta-table");
-                data.Write().Format("delta").Save(deltaTablePath);
-
-                Assert.False(DeltaTable.IsDeltaTable(parquetPath));
-                Assert.False(DeltaTable.IsDeltaTable(_spark, parquetPath));
-
-                Assert.True(DeltaTable.IsDeltaTable(deltaTablePath));
-                Assert.True(DeltaTable.IsDeltaTable(_spark, deltaTablePath));
-=======
         /// Run an end-to-end streaming scenario.
         /// </summary>
         [SkipIfSparkVersionIsLessThan(Versions.V2_4_2)]
@@ -163,12 +142,33 @@
 
                 // Finally, validate that the new data made its way to the sink.
                 ValidateDataFrame(Enumerable.Range(0, 10), sink.ToDF());
->>>>>>> 6d875c18
-            }
-        }
-
-        /// <summary>
-<<<<<<< HEAD
+            }
+        }
+
+        /// <summary>
+        /// Test <c>DeltaTable.IsDeltaTable()</c> API.
+        /// </summary>
+        [SkipIfSparkVersionIsLessThan(Versions.V2_4_2)]
+        public void TestIsDeltaTable()
+        {
+            using (var tempDirectory = new TemporaryDirectory())
+            {
+                // Save the same data to a DeltaTable and to Parquet.
+                DataFrame data = _spark.Range(0, 5);
+                string parquetPath = Path.Combine(tempDirectory.Path, "parquet-data");
+                data.Write().Parquet(parquetPath);
+                string deltaTablePath = Path.Combine(tempDirectory.Path, "delta-table");
+                data.Write().Format("delta").Save(deltaTablePath);
+
+                Assert.False(DeltaTable.IsDeltaTable(parquetPath));
+                Assert.False(DeltaTable.IsDeltaTable(_spark, parquetPath));
+
+                Assert.True(DeltaTable.IsDeltaTable(deltaTablePath));
+                Assert.True(DeltaTable.IsDeltaTable(_spark, deltaTablePath));
+            }
+        }
+
+        /// <summary>
         /// 
         /// </summary>
         [SkipIfSparkVersionIsLessThan(Versions.V2_4_2)]
@@ -213,8 +213,6 @@
         }
 
         /// <summary>
-=======
->>>>>>> 6d875c18
         /// Test that methods return the expected signature.
         /// </summary>
         [SkipIfSparkVersionIsLessThan(Versions.V2_4_2)]
@@ -287,7 +285,14 @@
                 table.Delete(Functions.Expr("id > 5"));
                 table.Delete();
 
-<<<<<<< HEAD
+                // Load the table as a streaming source.
+                Assert.IsType<DataFrame>(_spark
+                    .ReadStream()
+                    .Format("delta")
+                    .Option("path", path)
+                    .Load());
+                Assert.IsType<DataFrame>(_spark.ReadStream().Format("delta").Load(path));
+
                 // Create Parquet data and convert it to DeltaTables.
                 string parquetIdentifier = $"parquet.`{path}`";
                 rangeRate.Write().Mode(SaveMode.Overwrite).Parquet(path);
@@ -300,15 +305,6 @@
                     .Parquet(path);
                 Assert.IsType<DeltaTable>(DeltaTable.ConvertToDelta(_spark, parquetIdentifier, "id bigint"));
                 // TODO: Test with StructType partition schema once StructType is supported.
-=======
-                // Load the table as a streaming source.
-                Assert.IsType<DataFrame>(_spark
-                    .ReadStream()
-                    .Format("delta")
-                    .Option("path", path)
-                    .Load());
-                Assert.IsType<DataFrame>(_spark.ReadStream().Format("delta").Load(path));
->>>>>>> 6d875c18
             }
         }
 
