// Licensed to the .NET Foundation under one or more agreements.
// The .NET Foundation licenses this file to you under the MIT license.
// See the LICENSE file in the project root for more information.

using System;
using Apache.Arrow;
using static Microsoft.Spark.Sql.ArrowArrayHelpers;

namespace Microsoft.Spark.Sql
{
    /// <summary>
    /// An abstract class to differentiate between ArrowUdfWrapper derivatives and DataFrameUdfWrapper derivatives at runtime
    /// </summary>
    internal abstract class ArrowUdfWrapper
    {

    }

    /// <summary>
    /// Wraps the given Func object, which represents a UDF.
    /// </summary>
    /// <typeparam name="T">Specifies the type of the first argument to the UDF.</typeparam>
    /// <typeparam name="TResult">Specifies the return type of the UDF.</typeparam>
<<<<<<< HEAD
    internal sealed class ArrowUdfWrapper<T, TResult> : ArrowUdfWrapper
=======
    [UdfWrapper]
    internal sealed class ArrowUdfWrapper<T, TResult>
>>>>>>> ee95ca25
        where T : IArrowArray
        where TResult : IArrowArray
    {
        private readonly Func<T, TResult> _func;

        internal ArrowUdfWrapper(Func<T, TResult> func)
        {
            _func = func;
        }

        internal IArrowArray Execute(ReadOnlyMemory<IArrowArray> input, int[] argOffsets)
        {
            ReadOnlySpan<IArrowArray> columns = input.Span;
            int length = columns[0]?.Length ?? 0;

            if (length > 0)
            {
                return _func(
                    (T)columns[argOffsets[0]]);
            }

            return CreateEmptyArray<TResult>();
        }
    }

    /// <summary>
    /// Wraps the given Func object, which represents a UDF.
    /// </summary>
    /// <typeparam name="T1">Specifies the type of the first argument to the UDF.</typeparam>
    /// <typeparam name="T2">Specifies the type of the second argument to the UDF.</typeparam>
    /// <typeparam name="TResult">Specifies the return type of the UDF.</typeparam>
<<<<<<< HEAD
    internal sealed class ArrowUdfWrapper<T1, T2, TResult> : ArrowUdfWrapper
=======
    [UdfWrapper]
    internal sealed class ArrowUdfWrapper<T1, T2, TResult>
>>>>>>> ee95ca25
        where T1 : IArrowArray
        where T2 : IArrowArray
        where TResult : IArrowArray
    {
        private readonly Func<T1, T2, TResult> _func;

        internal ArrowUdfWrapper(Func<T1, T2, TResult> func)
        {
            _func = func;
        }

        internal IArrowArray Execute(ReadOnlyMemory<IArrowArray> input, int[] argOffsets)
        {
            ReadOnlySpan<IArrowArray> columns = input.Span;
            int length = columns[0]?.Length ?? 0;

            if (length > 0)
            {
                return _func(
                    (T1)columns[argOffsets[0]],
                    (T2)columns[argOffsets[1]]);
            }

            return CreateEmptyArray<TResult>();
        }
    }

    /// <summary>
    /// Wraps the given Func object, which represents a UDF.
    /// </summary>
    /// <typeparam name="T1">Specifies the type of the first argument to the UDF.</typeparam>
    /// <typeparam name="T2">Specifies the type of the second argument to the UDF.</typeparam>
    /// <typeparam name="T3">Specifies the type of the third argument to the UDF.</typeparam>
    /// <typeparam name="TResult">Specifies the return type of the UDF.</typeparam>
<<<<<<< HEAD
    internal sealed class ArrowUdfWrapper<T1, T2, T3, TResult> : ArrowUdfWrapper
=======
    [UdfWrapper]
    internal sealed class ArrowUdfWrapper<T1, T2, T3, TResult>
>>>>>>> ee95ca25
        where T1 : IArrowArray
        where T2 : IArrowArray
        where T3 : IArrowArray
        where TResult : IArrowArray
    {
        private readonly Func<T1, T2, T3, TResult> _func;

        internal ArrowUdfWrapper(Func<T1, T2, T3, TResult> func)
        {
            _func = func;
        }

        internal IArrowArray Execute(ReadOnlyMemory<IArrowArray> input, int[] argOffsets)
        {
            ReadOnlySpan<IArrowArray> columns = input.Span;
            int length = columns[0]?.Length ?? 0;

            if (length > 0)
            {
                return _func(
                    (T1)columns[argOffsets[0]],
                    (T2)columns[argOffsets[1]],
                    (T3)columns[argOffsets[2]]);
            }

            return CreateEmptyArray<TResult>();
        }
    }

    /// <summary>
    /// Wraps the given Func object, which represents a UDF.
    /// </summary>
    /// <typeparam name="T1">Specifies the type of the first argument to the UDF.</typeparam>
    /// <typeparam name="T2">Specifies the type of the second argument to the UDF.</typeparam>
    /// <typeparam name="T3">Specifies the type of the third argument to the UDF.</typeparam>
    /// <typeparam name="T4">Specifies the type of the fourth argument to the UDF.</typeparam>
    /// <typeparam name="TResult">Specifies the return type of the UDF.</typeparam>
<<<<<<< HEAD
    internal sealed class ArrowUdfWrapper<T1, T2, T3, T4, TResult> : ArrowUdfWrapper
=======
    [UdfWrapper]
    internal sealed class ArrowUdfWrapper<T1, T2, T3, T4, TResult>
>>>>>>> ee95ca25
        where T1 : IArrowArray
        where T2 : IArrowArray
        where T3 : IArrowArray
        where T4 : IArrowArray
        where TResult : IArrowArray
    {
        private readonly Func<T1, T2, T3, T4, TResult> _func;

        internal ArrowUdfWrapper(Func<T1, T2, T3, T4, TResult> func)
        {
            _func = func;
        }

        internal IArrowArray Execute(ReadOnlyMemory<IArrowArray> input, int[] argOffsets)
        {
            ReadOnlySpan<IArrowArray> columns = input.Span;
            int length = columns[0]?.Length ?? 0;

            if (length > 0)
            {
                return _func(
                    (T1)columns[argOffsets[0]],
                    (T2)columns[argOffsets[1]],
                    (T3)columns[argOffsets[2]],
                    (T4)columns[argOffsets[3]]);
            }

            return CreateEmptyArray<TResult>();
        }
    }

    /// <summary>
    /// Wraps the given Func object, which represents a UDF.
    /// </summary>
    /// <typeparam name="T1">Specifies the type of the first argument to the UDF.</typeparam>
    /// <typeparam name="T2">Specifies the type of the second argument to the UDF.</typeparam>
    /// <typeparam name="T3">Specifies the type of the third argument to the UDF.</typeparam>
    /// <typeparam name="T4">Specifies the type of the fourth argument to the UDF.</typeparam>
    /// <typeparam name="T5">Specifies the type of the fifth argument to the UDF.</typeparam>
    /// <typeparam name="TResult">Specifies the return type of the UDF.</typeparam>
<<<<<<< HEAD
    internal sealed class ArrowUdfWrapper<T1, T2, T3, T4, T5, TResult> : ArrowUdfWrapper
=======
    [UdfWrapper]
    internal sealed class ArrowUdfWrapper<T1, T2, T3, T4, T5, TResult>
>>>>>>> ee95ca25
        where T1 : IArrowArray
        where T2 : IArrowArray
        where T3 : IArrowArray
        where T4 : IArrowArray
        where T5 : IArrowArray
        where TResult : IArrowArray
    {
        private readonly Func<T1, T2, T3, T4, T5, TResult> _func;

        internal ArrowUdfWrapper(Func<T1, T2, T3, T4, T5, TResult> func)
        {
            _func = func;
        }

        internal IArrowArray Execute(ReadOnlyMemory<IArrowArray> input, int[] argOffsets)
        {
            ReadOnlySpan<IArrowArray> columns = input.Span;
            int length = columns[0]?.Length ?? 0;

            if (length > 0)
            {
                return _func(
                    (T1)columns[argOffsets[0]],
                    (T2)columns[argOffsets[1]],
                    (T3)columns[argOffsets[2]],
                    (T4)columns[argOffsets[3]],
                    (T5)columns[argOffsets[4]]);
            }

            return CreateEmptyArray<TResult>();
        }
    }

    /// <summary>
    /// Wraps the given Func object, which represents a UDF.
    /// </summary>
    /// <typeparam name="T1">Specifies the type of the first argument to the UDF.</typeparam>
    /// <typeparam name="T2">Specifies the type of the second argument to the UDF.</typeparam>
    /// <typeparam name="T3">Specifies the type of the third argument to the UDF.</typeparam>
    /// <typeparam name="T4">Specifies the type of the fourth argument to the UDF.</typeparam>
    /// <typeparam name="T5">Specifies the type of the fifth argument to the UDF.</typeparam>
    /// <typeparam name="T6">Specifies the type of the sixth argument to the UDF.</typeparam>
    /// <typeparam name="TResult">Specifies the return type of the UDF.</typeparam>
<<<<<<< HEAD
    internal sealed class ArrowUdfWrapper<T1, T2, T3, T4, T5, T6, TResult> : ArrowUdfWrapper
=======
    [UdfWrapper]
    internal sealed class ArrowUdfWrapper<T1, T2, T3, T4, T5, T6, TResult>
>>>>>>> ee95ca25
        where T1 : IArrowArray
        where T2 : IArrowArray
        where T3 : IArrowArray
        where T4 : IArrowArray
        where T5 : IArrowArray
        where T6 : IArrowArray
        where TResult : IArrowArray
    {
        private readonly Func<T1, T2, T3, T4, T5, T6, TResult> _func;

        internal ArrowUdfWrapper(Func<T1, T2, T3, T4, T5, T6, TResult> func)
        {
            _func = func;
        }

        internal IArrowArray Execute(ReadOnlyMemory<IArrowArray> input, int[] argOffsets)
        {
            ReadOnlySpan<IArrowArray> columns = input.Span;
            int length = columns[0]?.Length ?? 0;

            if (length > 0)
            {
                return _func(
                    (T1)columns[argOffsets[0]],
                    (T2)columns[argOffsets[1]],
                    (T3)columns[argOffsets[2]],
                    (T4)columns[argOffsets[3]],
                    (T5)columns[argOffsets[4]],
                    (T6)columns[argOffsets[5]]);
            }

            return CreateEmptyArray<TResult>();
        }
    }

    /// <summary>
    /// Wraps the given Func object, which represents a UDF.
    /// </summary>
    /// <typeparam name="T1">Specifies the type of the first argument to the UDF.</typeparam>
    /// <typeparam name="T2">Specifies the type of the second argument to the UDF.</typeparam>
    /// <typeparam name="T3">Specifies the type of the third argument to the UDF.</typeparam>
    /// <typeparam name="T4">Specifies the type of the fourth argument to the UDF.</typeparam>
    /// <typeparam name="T5">Specifies the type of the fifth argument to the UDF.</typeparam>
    /// <typeparam name="T6">Specifies the type of the sixth argument to the UDF.</typeparam>
    /// <typeparam name="T7">Specifies the type of the seventh argument to the UDF.</typeparam>
    /// <typeparam name="TResult">Specifies the return type of the UDF.</typeparam>
<<<<<<< HEAD
    internal sealed class ArrowUdfWrapper<T1, T2, T3, T4, T5, T6, T7, TResult> : ArrowUdfWrapper
=======
    [UdfWrapper]
    internal sealed class ArrowUdfWrapper<T1, T2, T3, T4, T5, T6, T7, TResult>
>>>>>>> ee95ca25
        where T1 : IArrowArray
        where T2 : IArrowArray
        where T3 : IArrowArray
        where T4 : IArrowArray
        where T5 : IArrowArray
        where T6 : IArrowArray
        where T7 : IArrowArray
        where TResult : IArrowArray
    {
        private readonly Func<T1, T2, T3, T4, T5, T6, T7, TResult> _func;

        internal ArrowUdfWrapper(Func<T1, T2, T3, T4, T5, T6, T7, TResult> func)
        {
            _func = func;
        }

        internal IArrowArray Execute(ReadOnlyMemory<IArrowArray> input, int[] argOffsets)
        {
            ReadOnlySpan<IArrowArray> columns = input.Span;
            int length = columns[0]?.Length ?? 0;

            if (length > 0)
            {
                return _func(
                    (T1)columns[argOffsets[0]],
                    (T2)columns[argOffsets[1]],
                    (T3)columns[argOffsets[2]],
                    (T4)columns[argOffsets[3]],
                    (T5)columns[argOffsets[4]],
                    (T6)columns[argOffsets[5]],
                    (T7)columns[argOffsets[6]]);
            }

            return CreateEmptyArray<TResult>();
        }
    }

    /// <summary>
    /// Wraps the given Func object, which represents a UDF.
    /// </summary>
    /// <typeparam name="T1">Specifies the type of the first argument to the UDF.</typeparam>
    /// <typeparam name="T2">Specifies the type of the second argument to the UDF.</typeparam>
    /// <typeparam name="T3">Specifies the type of the third argument to the UDF.</typeparam>
    /// <typeparam name="T4">Specifies the type of the fourth argument to the UDF.</typeparam>
    /// <typeparam name="T5">Specifies the type of the fifth argument to the UDF.</typeparam>
    /// <typeparam name="T6">Specifies the type of the sixth argument to the UDF.</typeparam>
    /// <typeparam name="T7">Specifies the type of the seventh argument to the UDF.</typeparam>
    /// <typeparam name="T8">Specifies the type of the eighth argument to the UDF.</typeparam>
    /// <typeparam name="TResult">Specifies the return type of the UDF.</typeparam>
<<<<<<< HEAD
    internal sealed class ArrowUdfWrapper<T1, T2, T3, T4, T5, T6, T7, T8, TResult> : ArrowUdfWrapper
=======
    [UdfWrapper]
    internal sealed class ArrowUdfWrapper<T1, T2, T3, T4, T5, T6, T7, T8, TResult>
>>>>>>> ee95ca25
        where T1 : IArrowArray
        where T2 : IArrowArray
        where T3 : IArrowArray
        where T4 : IArrowArray
        where T5 : IArrowArray
        where T6 : IArrowArray
        where T7 : IArrowArray
        where T8 : IArrowArray
        where TResult : IArrowArray
    {
        private readonly Func<T1, T2, T3, T4, T5, T6, T7, T8, TResult> _func;

        internal ArrowUdfWrapper(Func<T1, T2, T3, T4, T5, T6, T7, T8, TResult> func)
        {
            _func = func;
        }

        internal IArrowArray Execute(ReadOnlyMemory<IArrowArray> input, int[] argOffsets)
        {
            ReadOnlySpan<IArrowArray> columns = input.Span;
            int length = columns[0]?.Length ?? 0;

            if (length > 0)
            {
                return _func(
                    (T1)columns[argOffsets[0]],
                    (T2)columns[argOffsets[1]],
                    (T3)columns[argOffsets[2]],
                    (T4)columns[argOffsets[3]],
                    (T5)columns[argOffsets[4]],
                    (T6)columns[argOffsets[5]],
                    (T7)columns[argOffsets[6]],
                    (T8)columns[argOffsets[7]]);
            }

            return CreateEmptyArray<TResult>();
        }
    }

    /// <summary>
    /// Wraps the given Func object, which represents a UDF.
    /// </summary>
    /// <typeparam name="T1">Specifies the type of the first argument to the UDF.</typeparam>
    /// <typeparam name="T2">Specifies the type of the second argument to the UDF.</typeparam>
    /// <typeparam name="T3">Specifies the type of the third argument to the UDF.</typeparam>
    /// <typeparam name="T4">Specifies the type of the fourth argument to the UDF.</typeparam>
    /// <typeparam name="T5">Specifies the type of the fifth argument to the UDF.</typeparam>
    /// <typeparam name="T6">Specifies the type of the sixth argument to the UDF.</typeparam>
    /// <typeparam name="T7">Specifies the type of the seventh argument to the UDF.</typeparam>
    /// <typeparam name="T8">Specifies the type of the eighth argument to the UDF.</typeparam>
    /// <typeparam name="T9">Specifies the type of the ninth argument to the UDF.</typeparam>
    /// <typeparam name="TResult">Specifies the return type of the UDF.</typeparam>
<<<<<<< HEAD
    internal sealed class ArrowUdfWrapper<T1, T2, T3, T4, T5, T6, T7, T8, T9, TResult> : ArrowUdfWrapper
=======
    [UdfWrapper]
    internal sealed class ArrowUdfWrapper<T1, T2, T3, T4, T5, T6, T7, T8, T9, TResult>
>>>>>>> ee95ca25
        where T1 : IArrowArray
        where T2 : IArrowArray
        where T3 : IArrowArray
        where T4 : IArrowArray
        where T5 : IArrowArray
        where T6 : IArrowArray
        where T7 : IArrowArray
        where T8 : IArrowArray
        where T9 : IArrowArray
        where TResult : IArrowArray
    {
        private readonly Func<T1, T2, T3, T4, T5, T6, T7, T8, T9, TResult> _func;

        internal ArrowUdfWrapper(Func<T1, T2, T3, T4, T5, T6, T7, T8, T9, TResult> func)
        {
            _func = func;
        }

        internal IArrowArray Execute(ReadOnlyMemory<IArrowArray> input, int[] argOffsets)
        {
            ReadOnlySpan<IArrowArray> columns = input.Span;
            int length = columns[0]?.Length ?? 0;

            if (length > 0)
            {
                return _func(
                    (T1)columns[argOffsets[0]],
                    (T2)columns[argOffsets[1]],
                    (T3)columns[argOffsets[2]],
                    (T4)columns[argOffsets[3]],
                    (T5)columns[argOffsets[4]],
                    (T6)columns[argOffsets[5]],
                    (T7)columns[argOffsets[6]],
                    (T8)columns[argOffsets[7]],
                    (T9)columns[argOffsets[8]]);
            }

            return CreateEmptyArray<TResult>();
        }
    }

    /// <summary>
    /// Wraps the given Func object, which represents a UDF.
    /// </summary>
    /// <typeparam name="T1">Specifies the type of the first argument to the UDF.</typeparam>
    /// <typeparam name="T2">Specifies the type of the second argument to the UDF.</typeparam>
    /// <typeparam name="T3">Specifies the type of the third argument to the UDF.</typeparam>
    /// <typeparam name="T4">Specifies the type of the fourth argument to the UDF.</typeparam>
    /// <typeparam name="T5">Specifies the type of the fifth argument to the UDF.</typeparam>
    /// <typeparam name="T6">Specifies the type of the sixth argument to the UDF.</typeparam>
    /// <typeparam name="T7">Specifies the type of the seventh argument to the UDF.</typeparam>
    /// <typeparam name="T8">Specifies the type of the eighth argument to the UDF.</typeparam>
    /// <typeparam name="T9">Specifies the type of the ninth argument to the UDF.</typeparam>
    /// <typeparam name="T10">Specifies the type of the tenth argument to the UDF.</typeparam>
    /// <typeparam name="TResult">Specifies the return type of the UDF.</typeparam>
<<<<<<< HEAD
    internal sealed class ArrowUdfWrapper<T1, T2, T3, T4, T5, T6, T7, T8, T9, T10, TResult> : ArrowUdfWrapper
=======
    [UdfWrapper]
    internal sealed class ArrowUdfWrapper<T1, T2, T3, T4, T5, T6, T7, T8, T9, T10, TResult>
>>>>>>> ee95ca25
        where T1 : IArrowArray
        where T2 : IArrowArray
        where T3 : IArrowArray
        where T4 : IArrowArray
        where T5 : IArrowArray
        where T6 : IArrowArray
        where T7 : IArrowArray
        where T8 : IArrowArray
        where T9 : IArrowArray
        where T10 : IArrowArray
        where TResult : IArrowArray
    {
        private readonly Func<T1, T2, T3, T4, T5, T6, T7, T8, T9, T10, TResult> _func;

        internal ArrowUdfWrapper(Func<T1, T2, T3, T4, T5, T6, T7, T8, T9, T10, TResult> func)
        {
            _func = func;
        }

        internal IArrowArray Execute(ReadOnlyMemory<IArrowArray> input, int[] argOffsets)
        {
            ReadOnlySpan<IArrowArray> columns = input.Span;
            int length = columns[0]?.Length ?? 0;

            if (length > 0)
            {
                return _func(
                    (T1)columns[argOffsets[0]],
                    (T2)columns[argOffsets[1]],
                    (T3)columns[argOffsets[2]],
                    (T4)columns[argOffsets[3]],
                    (T5)columns[argOffsets[4]],
                    (T6)columns[argOffsets[5]],
                    (T7)columns[argOffsets[6]],
                    (T8)columns[argOffsets[7]],
                    (T9)columns[argOffsets[8]],
                    (T10)columns[argOffsets[9]]);
            }

            return CreateEmptyArray<TResult>();
        }
    }
}<|MERGE_RESOLUTION|>--- conflicted
+++ resolved
@@ -21,12 +21,8 @@
     /// </summary>
     /// <typeparam name="T">Specifies the type of the first argument to the UDF.</typeparam>
     /// <typeparam name="TResult">Specifies the return type of the UDF.</typeparam>
-<<<<<<< HEAD
+    [UdfWrapper]
     internal sealed class ArrowUdfWrapper<T, TResult> : ArrowUdfWrapper
-=======
-    [UdfWrapper]
-    internal sealed class ArrowUdfWrapper<T, TResult>
->>>>>>> ee95ca25
         where T : IArrowArray
         where TResult : IArrowArray
     {
@@ -58,12 +54,8 @@
     /// <typeparam name="T1">Specifies the type of the first argument to the UDF.</typeparam>
     /// <typeparam name="T2">Specifies the type of the second argument to the UDF.</typeparam>
     /// <typeparam name="TResult">Specifies the return type of the UDF.</typeparam>
-<<<<<<< HEAD
+    [UdfWrapper]
     internal sealed class ArrowUdfWrapper<T1, T2, TResult> : ArrowUdfWrapper
-=======
-    [UdfWrapper]
-    internal sealed class ArrowUdfWrapper<T1, T2, TResult>
->>>>>>> ee95ca25
         where T1 : IArrowArray
         where T2 : IArrowArray
         where TResult : IArrowArray
@@ -98,12 +90,8 @@
     /// <typeparam name="T2">Specifies the type of the second argument to the UDF.</typeparam>
     /// <typeparam name="T3">Specifies the type of the third argument to the UDF.</typeparam>
     /// <typeparam name="TResult">Specifies the return type of the UDF.</typeparam>
-<<<<<<< HEAD
+    [UdfWrapper]
     internal sealed class ArrowUdfWrapper<T1, T2, T3, TResult> : ArrowUdfWrapper
-=======
-    [UdfWrapper]
-    internal sealed class ArrowUdfWrapper<T1, T2, T3, TResult>
->>>>>>> ee95ca25
         where T1 : IArrowArray
         where T2 : IArrowArray
         where T3 : IArrowArray
@@ -141,12 +129,8 @@
     /// <typeparam name="T3">Specifies the type of the third argument to the UDF.</typeparam>
     /// <typeparam name="T4">Specifies the type of the fourth argument to the UDF.</typeparam>
     /// <typeparam name="TResult">Specifies the return type of the UDF.</typeparam>
-<<<<<<< HEAD
+    [UdfWrapper]
     internal sealed class ArrowUdfWrapper<T1, T2, T3, T4, TResult> : ArrowUdfWrapper
-=======
-    [UdfWrapper]
-    internal sealed class ArrowUdfWrapper<T1, T2, T3, T4, TResult>
->>>>>>> ee95ca25
         where T1 : IArrowArray
         where T2 : IArrowArray
         where T3 : IArrowArray
@@ -187,12 +171,8 @@
     /// <typeparam name="T4">Specifies the type of the fourth argument to the UDF.</typeparam>
     /// <typeparam name="T5">Specifies the type of the fifth argument to the UDF.</typeparam>
     /// <typeparam name="TResult">Specifies the return type of the UDF.</typeparam>
-<<<<<<< HEAD
+    [UdfWrapper]
     internal sealed class ArrowUdfWrapper<T1, T2, T3, T4, T5, TResult> : ArrowUdfWrapper
-=======
-    [UdfWrapper]
-    internal sealed class ArrowUdfWrapper<T1, T2, T3, T4, T5, TResult>
->>>>>>> ee95ca25
         where T1 : IArrowArray
         where T2 : IArrowArray
         where T3 : IArrowArray
@@ -236,12 +216,8 @@
     /// <typeparam name="T5">Specifies the type of the fifth argument to the UDF.</typeparam>
     /// <typeparam name="T6">Specifies the type of the sixth argument to the UDF.</typeparam>
     /// <typeparam name="TResult">Specifies the return type of the UDF.</typeparam>
-<<<<<<< HEAD
+    [UdfWrapper]
     internal sealed class ArrowUdfWrapper<T1, T2, T3, T4, T5, T6, TResult> : ArrowUdfWrapper
-=======
-    [UdfWrapper]
-    internal sealed class ArrowUdfWrapper<T1, T2, T3, T4, T5, T6, TResult>
->>>>>>> ee95ca25
         where T1 : IArrowArray
         where T2 : IArrowArray
         where T3 : IArrowArray
@@ -288,12 +264,8 @@
     /// <typeparam name="T6">Specifies the type of the sixth argument to the UDF.</typeparam>
     /// <typeparam name="T7">Specifies the type of the seventh argument to the UDF.</typeparam>
     /// <typeparam name="TResult">Specifies the return type of the UDF.</typeparam>
-<<<<<<< HEAD
+    [UdfWrapper]
     internal sealed class ArrowUdfWrapper<T1, T2, T3, T4, T5, T6, T7, TResult> : ArrowUdfWrapper
-=======
-    [UdfWrapper]
-    internal sealed class ArrowUdfWrapper<T1, T2, T3, T4, T5, T6, T7, TResult>
->>>>>>> ee95ca25
         where T1 : IArrowArray
         where T2 : IArrowArray
         where T3 : IArrowArray
@@ -343,12 +315,8 @@
     /// <typeparam name="T7">Specifies the type of the seventh argument to the UDF.</typeparam>
     /// <typeparam name="T8">Specifies the type of the eighth argument to the UDF.</typeparam>
     /// <typeparam name="TResult">Specifies the return type of the UDF.</typeparam>
-<<<<<<< HEAD
+    [UdfWrapper]
     internal sealed class ArrowUdfWrapper<T1, T2, T3, T4, T5, T6, T7, T8, TResult> : ArrowUdfWrapper
-=======
-    [UdfWrapper]
-    internal sealed class ArrowUdfWrapper<T1, T2, T3, T4, T5, T6, T7, T8, TResult>
->>>>>>> ee95ca25
         where T1 : IArrowArray
         where T2 : IArrowArray
         where T3 : IArrowArray
@@ -401,12 +369,8 @@
     /// <typeparam name="T8">Specifies the type of the eighth argument to the UDF.</typeparam>
     /// <typeparam name="T9">Specifies the type of the ninth argument to the UDF.</typeparam>
     /// <typeparam name="TResult">Specifies the return type of the UDF.</typeparam>
-<<<<<<< HEAD
+    [UdfWrapper]
     internal sealed class ArrowUdfWrapper<T1, T2, T3, T4, T5, T6, T7, T8, T9, TResult> : ArrowUdfWrapper
-=======
-    [UdfWrapper]
-    internal sealed class ArrowUdfWrapper<T1, T2, T3, T4, T5, T6, T7, T8, T9, TResult>
->>>>>>> ee95ca25
         where T1 : IArrowArray
         where T2 : IArrowArray
         where T3 : IArrowArray
@@ -462,12 +426,8 @@
     /// <typeparam name="T9">Specifies the type of the ninth argument to the UDF.</typeparam>
     /// <typeparam name="T10">Specifies the type of the tenth argument to the UDF.</typeparam>
     /// <typeparam name="TResult">Specifies the return type of the UDF.</typeparam>
-<<<<<<< HEAD
+    [UdfWrapper]
     internal sealed class ArrowUdfWrapper<T1, T2, T3, T4, T5, T6, T7, T8, T9, T10, TResult> : ArrowUdfWrapper
-=======
-    [UdfWrapper]
-    internal sealed class ArrowUdfWrapper<T1, T2, T3, T4, T5, T6, T7, T8, T9, T10, TResult>
->>>>>>> ee95ca25
         where T1 : IArrowArray
         where T2 : IArrowArray
         where T3 : IArrowArray
