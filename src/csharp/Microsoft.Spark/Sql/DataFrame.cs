--- conflicted
+++ resolved
@@ -997,28 +997,19 @@
         /// Returns row objects based on the function (either "toPythonIterator" or
         /// "collectToPython").
         /// </summary>
-<<<<<<< HEAD
         /// <param name="funcName">String name of function to call</param>
         /// <param name="args">Argumetns to the function</param>
         /// <returns>IEnumerable of Rows from Spark</returns>
         private IEnumerable<Row> GetRows(string funcName, params object[] args)
         {
-            (int port, string secret) = GetConnectionInfo(funcName, args);
+            (int port, string secret, _) = GetConnectionInfo(funcName, args);
             using (ISocketWrapper socket = SocketFactory.CreateSocket())
-=======
-        /// <param name="funcName">
-        /// The name of the function to call, either "toPythonIterator" or "collectToPython".
-        /// </param>
-        /// <returns><see cref="Row"/> objects</returns>
-        private IEnumerable<Row> GetRows(string funcName)
-        {
-            (int port, string secret, _) = GetConnectionInfo(funcName);
-            using ISocketWrapper socket = SocketFactory.CreateSocket();
-            socket.Connect(IPAddress.Loopback, port, secret);
-            foreach (Row row in new RowCollector().Collect(socket))
->>>>>>> 8128ba05
             {
-                yield return row;
+                socket.Connect(IPAddress.Loopback, port, secret);
+                foreach (Row row in new RowCollector().Collect(socket))
+                {
+                    yield return row;
+                }
             }
         }
 
@@ -1026,13 +1017,10 @@
         /// Returns a tuple of port number and secret string which are
         /// used for connecting with Spark to receive rows for this `DataFrame`.
         /// </summary>
-<<<<<<< HEAD
-        /// <returns>A tuple of port number and secret string</returns>
-        private (int, string) GetConnectionInfo(string funcName, params object[] args)
-=======
         /// <returns>A tuple of port number, secret string, and JVM socket auth server.</returns>
-        private (int, string, JvmObjectReference) GetConnectionInfo(string funcName)
->>>>>>> 8128ba05
+        private (int, string, JvmObjectReference) GetConnectionInfo(
+            string funcName,
+            params object[] args)
         {
             object result = _jvmObject.Invoke(funcName, args);
             Version version = SparkEnvironment.SparkVersion;
