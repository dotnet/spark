--- conflicted
+++ resolved
@@ -1077,11 +1077,10 @@
         /// </summary>
         /// <param name="funcName">String name of function to call</param>
         /// <param name="args">Arguments to the function</param>
-        /// <returns>IEnumerable of Rows from Spark</returns>
+        /// <returns></returns>
         private IEnumerable<Row> GetRows(string funcName, params object[] args)
         {
-<<<<<<< HEAD
-            (int port, string secret) = GetConnectionInfo(funcName);
+            (int port, string secret, _) = GetConnectionInfo(funcName, args);
             IPEndPoint dotnetBackendIPEndpoint = SparkEnvironment.ConfigurationService.GetBackendIPEndpoint();
             using (ISocketWrapper socket = SocketFactory.CreateSocket())
             {
@@ -1090,14 +1089,6 @@
                 {
                     yield return row;
                 }
-=======
-            (int port, string secret, _) = GetConnectionInfo(funcName, args);
-            using ISocketWrapper socket = SocketFactory.CreateSocket();
-            socket.Connect(IPAddress.Loopback, port, secret);
-            foreach (Row row in new RowCollector().Collect(socket))
-            {
-                yield return row;
->>>>>>> c89bd283
             }
         }
 
