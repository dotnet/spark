// Licensed to the .NET Foundation under one or more agreements.
// The .NET Foundation licenses this file to you under the MIT license.
// See the LICENSE file in the project root for more information.

using System;
using System.Collections.Generic;
using Apache.Arrow;
using Microsoft.Spark.Interop;
using Microsoft.Spark.Interop.Ipc;
using Microsoft.Spark.Sql.Expressions;
using Microsoft.Spark.Sql.Types;
using Microsoft.Spark.Utils;

namespace Microsoft.Spark.Sql
{
    /// <summary>
    /// Functions available for DataFrame operations.
    /// </summary>
    public static class Functions
    {
        private static IJvmBridge Jvm { get; } = SparkEnvironment.JvmBridge;
        private static readonly string s_functionsClassName = "org.apache.spark.sql.functions";

        /// <summary>
        /// Returns a Column based on the given column name.
        /// </summary>
        /// <param name="columnName">Column name</param>
        /// <returns>Column object</returns>
        public static Column Column(string columnName)
        {
            return ApplyFunction("col", columnName);
        }

        /// <summary>
        /// Returns a Column based on the given column name. Alias for Column().
        /// </summary>
        /// <param name="columnName">Column name</param>
        /// <returns>Column object</returns>
        public static Column Col(string columnName)
        {
            return Column(columnName);
        }

        /// <summary>
        /// Creates a Column of literal value.
        /// </summary>
        /// <param name="literal">Literal value</param>
        /// <returns>Column object</returns>
        public static Column Lit(object literal)
        {
            return new Column(
                (JvmObjectReference)Jvm.CallStaticJavaMethod(
                    s_functionsClassName,
                    "lit",
                    literal));
        }

        /////////////////////////////////////////////////////////////////////////////////
        // Sort functions
        /////////////////////////////////////////////////////////////////////////////////

        /// <summary>
        /// Returns a sort expression based on the ascending order of the column.
        /// </summary>
        /// <param name="columnName">Column name</param>
        /// <returns>Column object</returns>
        public static Column Asc(string columnName)
        {
            return ApplyFunction("asc", columnName);
        }

        /// <summary>
        /// Returns a sort expression based on the ascending order of the column,
        /// and null values return before non-null values.
        /// </summary>
        /// <param name="columnName">Column name</param>
        /// <returns>Column object</returns>
        public static Column AscNullsFirst(string columnName)
        {
            return ApplyFunction("asc_nulls_first", columnName);
        }

        /// <summary>
        /// Returns a sort expression based on the ascending order of the column,
        /// and null values appear after non-null values.
        /// </summary>
        /// <param name="columnName">Column name</param>
        /// <returns>Column object</returns>
        public static Column AscNullsLast(string columnName)
        {
            return ApplyFunction("asc_nulls_last", columnName);
        }

        /// <summary>
        /// Returns a sort expression based on the descending order of the column.
        /// </summary>
        /// <param name="columnName">Column name</param>
        /// <returns>Column object</returns>
        public static Column Desc(string columnName)
        {
            return ApplyFunction("desc", columnName);
        }

        /// <summary>
        /// Returns a sort expression based on the descending order of the column,
        /// and null values return before non-null values.
        /// </summary>
        /// <param name="columnName">Column name</param>
        /// <returns>Column object</returns>
        public static Column DescNullsFirst(string columnName)
        {
            return ApplyFunction("desc_nulls_first", columnName);
        }

        /// <summary>
        /// Returns a sort expression based on the descending order of the column,
        /// and null values appear after non-null values.
        /// </summary>
        /// <param name="columnName">Column name</param>
        /// <returns>Column object</returns>
        public static Column DescNullsLast(string columnName)
        {
            return ApplyFunction("desc_nulls_last", columnName);
        }

        /////////////////////////////////////////////////////////////////////////////////
        // Aggregate functions
        /////////////////////////////////////////////////////////////////////////////////

        /// <summary>
        /// Returns the approximate number of distinct items in a group.
        /// </summary>
        /// <param name="column">Column to apply</param>
        /// <returns>Column object</returns>
        public static Column ApproxCountDistinct(Column column)
        {
            return ApplyFunction("approx_count_distinct", column);
        }

        /// <summary>
        /// Returns the approximate number of distinct items in a group.
        /// </summary>
        /// <param name="columnName">Column name</param>
        /// <returns>Column object</returns>
        public static Column ApproxCountDistinct(string columnName)
        {
            return ApplyFunction("approx_count_distinct", columnName);
        }

        /// <summary>
        /// Returns the approximate number of distinct items in a group.
        /// </summary>
        /// <param name="column">Column to apply</param>
        /// <param name="rsd">Maximum estimation error allowed</param>
        /// <returns>Column object</returns>
        public static Column ApproxCountDistinct(Column column, double rsd)
        {
            return ApplyFunction("approx_count_distinct", column, rsd);
        }

        /// <summary>
        /// Returns the approximate number of distinct items in a group.
        /// </summary>
        /// <param name="columnName">Column name</param>
        /// <param name="rsd">Maximum estimation error allowed</param>
        /// <returns>Column object</returns>
        public static Column ApproxCountDistinct(string columnName, double rsd)
        {
            return ApplyFunction("approx_count_distinct", columnName, rsd);
        }

        /// <summary>
        /// Returns the average of the values in a group.
        /// </summary>
        /// <param name="column">Column to apply</param>
        /// <returns>Column object</returns>
        public static Column Avg(Column column)
        {
            return ApplyFunction("avg", column);
        }

        /// <summary>
        /// Returns the average of the values in a group.
        /// </summary>
        /// <param name="columnName">Column name</param>
        /// <returns>Column object</returns>
        public static Column Avg(string columnName)
        {
            return ApplyFunction("avg", columnName);
        }

        /// <summary>
        /// Returns a list of objects with duplicates.
        /// </summary>
        /// <param name="column">Column to apply</param>
        /// <returns>Column object</returns>
        public static Column CollectList(Column column)
        {
            return ApplyFunction("collect_list", column);
        }

        /// <summary>
        /// Returns a list of objects with duplicates.
        /// </summary>
        /// <param name="columnName">Column name</param>
        /// <returns>Column object</returns>
        public static Column CollectList(string columnName)
        {
            return ApplyFunction("collect_list", columnName);
        }

        /// <summary>
        /// Returns a set of objects with duplicate elements eliminated.
        /// </summary>
        /// <param name="column">Column to apply</param>
        /// <returns>Column object</returns>
        public static Column CollectSet(Column column)
        {
            return ApplyFunction("collect_set", column);
        }

        /// <summary>
        /// Returns a set of objects with duplicate elements eliminated.
        /// </summary>
        /// <param name="columnName">Column name</param>
        /// <returns>Column object</returns>
        public static Column CollectSet(string columnName)
        {
            return ApplyFunction("collect_set", columnName);
        }

        /// <summary>
        /// Returns the Pearson Correlation Coefficient for two columns.
        /// </summary>
        /// <param name="column1">Column one to apply</param>
        /// <param name="column2">Column two to apply</param>
        /// <returns>Column object</returns>
        public static Column Corr(Column column1, Column column2)
        {
            return ApplyFunction("corr", column1, column2);
        }

        /// <summary>
        /// Returns the Pearson Correlation Coefficient for two columns.
        /// </summary>
        /// <param name="columnName1">Column one name</param>
        /// <param name="columnName2">Column two name</param>
        /// <returns>Column object</returns>
        public static Column Corr(string columnName1, string columnName2)
        {
            return ApplyFunction("corr", columnName1, columnName2);
        }

        /// <summary>
        /// Returns the number of items in a group.
        /// </summary>
        /// <param name="column">Column to apply</param>
        /// <returns>Column object</returns>
        public static Column Count(Column column)
        {
            return ApplyFunction("count", column);
        }

        /// <summary>
        /// Returns the number of items in a group.
        /// </summary>
        /// <param name="columnName">Column name</param>
        /// <returns>Column object</returns>
        public static Column Count(string columnName)
        {
            return ApplyFunction("count", columnName);
        }

        /// <summary>
        /// Returns the number of distinct items in a group.
        /// </summary>
        /// <param name="column">Column to apply</param>
        /// <param name="columns">Additional columns to apply</param>
        /// <returns>Column object</returns>
        public static Column CountDistinct(Column column, params Column[] columns)
        {
            return ApplyFunction("countDistinct", column, columns);
        }

        /// <summary>
        /// Returns the number of distinct items in a group.
        /// </summary>
        /// <param name="columnName">Column name</param>
        /// <param name="columnNames">Additional column names</param>
        /// <returns>Column object</returns>
        public static Column CountDistinct(string columnName, params string[] columnNames)
        {
            return ApplyFunction("countDistinct", columnName, columnNames);
        }

        /// <summary>
        /// Returns the population covariance for two columns.
        /// </summary>
        /// <param name="column1">Column one to apply</param>
        /// <param name="column2">Column two to apply</param>
        /// <returns>Column object</returns>
        public static Column CovarPop(Column column1, Column column2)
        {
            return ApplyFunction("covar_pop", column1, column2);
        }

        /// <summary>
        /// Returns the population covariance for two columns.
        /// </summary>
        /// <param name="columnName1">Column one name</param>
        /// <param name="columnName2">Column two name</param>
        /// <returns>Column object</returns>
        public static Column CovarPop(string columnName1, string columnName2)
        {
            return ApplyFunction("covar_pop", columnName1, columnName2);
        }

        /// <summary>
        /// Returns the sample covariance for two columns.
        /// </summary>
        /// <param name="column1">Column one to apply</param>
        /// <param name="column2">Column two to apply</param>
        /// <returns>Column object</returns>
        public static Column CovarSamp(Column column1, Column column2)
        {
            return ApplyFunction("covar_samp", column1, column2);
        }

        /// <summary>
        /// Returns the sample covariance for two columns.
        /// </summary>
        /// <param name="columnName1">Column one name</param>
        /// <param name="columnName2">Column two name</param>
        /// <returns>Column object</returns>
        public static Column CovarSamp(string columnName1, string columnName2)
        {
            return ApplyFunction("covar_samp", columnName1, columnName2);
        }

        /// <summary>
        /// Returns the first value of a column in a group.
        /// </summary>
        /// <remarks>
        /// The function by default returns the first values it sees. It will return
        /// the first non-null value it sees when ignoreNulls is set to true.
        /// If all values are null, then null is returned.
        /// </remarks>
        /// <param name="column">Column to apply</param>
        /// <param name="ignoreNulls">To ignore null or not</param>
        /// <returns>Column object</returns>
        public static Column First(Column column, bool ignoreNulls = false)
        {
            return ApplyFunction("first", column, ignoreNulls);
        }

        /// <summary>
        /// Returns the first value of a column in a group.
        /// </summary>
        /// <remarks>
        /// The function by default returns the first values it sees. It will return
        /// the first non-null value it sees when ignoreNulls is set to true.
        /// If all values are null, then null is returned.
        /// </remarks>
        /// <param name="columnName">Column name</param>
        /// <param name="ignoreNulls">To ignore null or not</param>
        /// <returns>Column object</returns>
        public static Column First(string columnName, bool ignoreNulls = false)
        {
            return ApplyFunction("first", columnName, ignoreNulls);
        }

        /// <summary>
        /// Indicates whether a specified column in a GROUP BY list is aggregated
        /// or not, returning 1 for aggregated or 0 for not aggregated in the result set.
        /// </summary>
        /// <param name="column">Column to apply</param>
        /// <returns>Column object</returns>
        public static Column Grouping(Column column)
        {
            return ApplyFunction("grouping", column);
        }

        /// <summary>
        /// Indicates whether a specified column in a GROUP BY list is aggregated
        /// or not, returning 1 for aggregated or 0 for not aggregated in the result set.
        /// </summary>
        /// <param name="columnName">Column name</param>
        /// <returns>Column object</returns>
        public static Column Grouping(string columnName)
        {
            return ApplyFunction("grouping", columnName);
        }

        /// <summary>
        /// Returns the number of distinct items in a group.
        /// </summary>
        /// <remarks>
        /// The list of columns should match with grouping columns exactly, or empty
        /// (meaning all the grouping columns).
        /// </remarks>
        /// <param name="columns">Columns to apply</param>
        /// <returns>Column object</returns>
        public static Column GroupingId(params Column[] columns)
        {
            return ApplyFunction("grouping_id", (object)columns);
        }

        /// <summary>
        /// Returns the number of distinct items in a group.
        /// </summary>
        /// <remarks>
        /// The list of columns should match with grouping columns exactly.
        /// </remarks>
        /// <param name="columnName">Column name</param>
        /// <param name="columnNames">Additional column names</param>
        /// <returns>Column object</returns>
        public static Column GroupingId(string columnName, params string[] columnNames)
        {
            return ApplyFunction("grouping_id", columnName, columnNames);
        }

        /// <summary>
        /// Returns the kurtosis of the values in a group.
        /// </summary>
        /// <param name="column">Column to apply</param>
        /// <returns>Column object</returns>
        public static Column Kurtosis(Column column)
        {
            return ApplyFunction("kurtosis", column);
        }

        /// <summary>
        /// Returns the kurtosis of the values in a group.
        /// </summary>
        /// <param name="columnName">Column name</param>
        /// <returns>Column object</returns>
        public static Column Kurtosis(string columnName)
        {
            return ApplyFunction("kurtosis", columnName);
        }

        /// <summary>
        /// Returns the last value of a column in a group.
        /// </summary>
        /// <remarks>
        /// The function by default returns the last values it sees. It will return
        /// the last non-null value it sees when ignoreNulls is set to true.
        /// If all values are null, then null is returned.
        /// </remarks>
        /// <param name="column">Column to apply</param>
        /// <param name="ignoreNulls">To ignore null or not</param>
        /// <returns>Column object</returns>
        public static Column Last(Column column, bool ignoreNulls = false)
        {
            return ApplyFunction("last", column, ignoreNulls);
        }

        /// <summary>
        /// Returns the last value of a column in a group.
        /// </summary>
        /// <remarks>
        /// The function by default returns the last values it sees. It will return
        /// the last non-null value it sees when ignoreNulls is set to true.
        /// If all values are null, then null is returned.
        /// </remarks>
        /// <param name="columnName">Column name</param>
        /// <param name="ignoreNulls">To ignore null or not</param>
        /// <returns>Column object</returns>
        public static Column Last(string columnName, bool ignoreNulls = false)
        {
            return ApplyFunction("last", columnName, ignoreNulls);
        }

        /// <summary>
        /// Returns the maximum value of the column in a group.
        /// </summary>
        /// <param name="column">Column to apply</param>
        /// <returns>Column object</returns>
        public static Column Max(Column column)
        {
            return ApplyFunction("max", column);
        }

        /// <summary>
        /// Returns the maximum value of the column in a group.
        /// </summary>
        /// <param name="columnName">Column name</param>
        /// <returns>Column object</returns>
        public static Column Max(string columnName)
        {
            return ApplyFunction("max", columnName);
        }

        /// <summary>
        /// Returns the average value of the column in a group.
        /// </summary>
        /// <param name="column">Column to apply</param>
        /// <returns>Column object</returns>
        public static Column Mean(Column column)
        {
            return ApplyFunction("mean", column);
        }

        /// <summary>
        /// Returns the average value of the column in a group.
        /// </summary>
        /// <param name="columnName">Column name</param>
        /// <returns>Column object</returns>
        public static Column Mean(string columnName)
        {
            return ApplyFunction("mean", columnName);
        }

        /// <summary>
        /// Returns the minimum value of the column in a group.
        /// </summary>
        /// <param name="column">Column to apply</param>
        /// <returns>Column object</returns>
        public static Column Min(Column column)
        {
            return ApplyFunction("min", column);
        }

        /// <summary>
        /// Returns the minimum value of the column in a group.
        /// </summary>
        /// <param name="columnName">Column name</param>
        /// <returns>Column object</returns>
        public static Column Min(string columnName)
        {
            return ApplyFunction("min", columnName);
        }

        /// <summary>
        /// Returns the skewness of the values in a group.
        /// </summary>
        /// <param name="column">Column to apply</param>
        /// <returns>Column object</returns>
        public static Column Skewness(Column column)
        {
            return ApplyFunction("skewness", column);
        }

        /// <summary>
        /// Returns the skewness of the values in a group.
        /// </summary>
        /// <param name="columnName">Column name</param>
        /// <returns>Column object</returns>
        public static Column Skewness(string columnName)
        {
            return ApplyFunction("skewness", columnName);
        }

        /// <summary>
        /// Alias for StddevSamp().
        /// </summary>
        /// <param name="column">Column to apply</param>
        /// <returns>Column object</returns>
        public static Column Stddev(Column column)
        {
            return ApplyFunction("stddev", column);
        }

        /// <summary>
        /// Alias for StddevSamp().
        /// </summary>
        /// <param name="columnName">Column name</param>
        /// <returns>Column object</returns>
        public static Column Stddev(string columnName)
        {
            return ApplyFunction("stddev", columnName);
        }

        /// <summary>
        /// Returns the sample standard deviation of the expression in a group.
        /// </summary>
        /// <param name="column">Column to apply</param>
        /// <returns>Column object</returns>
        public static Column StddevSamp(Column column)
        {
            return ApplyFunction("stddev_samp", column);
        }

        /// <summary>
        /// Returns the sample standard deviation of the expression in a group.
        /// </summary>
        /// <param name="columnName">Column name</param>
        /// <returns>Column object</returns>
        public static Column StddevSamp(string columnName)
        {
            return ApplyFunction("stddev_samp", columnName);
        }

        /// <summary>
        /// Returns the population standard deviation of the expression in a group.
        /// </summary>
        /// <param name="column">Column to apply</param>
        /// <returns>Column object</returns>
        public static Column StddevPop(Column column)
        {
            return ApplyFunction("stddev_pop", column);
        }

        /// <summary>
        /// Returns the population standard deviation of the expression in a group.
        /// </summary>
        /// <param name="columnName">Column name</param>
        /// <returns>Column object</returns>
        public static Column StddevPop(string columnName)
        {
            return ApplyFunction("stddev_pop", columnName);
        }

        /// <summary>
        /// Returns the sum of all values in the expression.
        /// </summary>
        /// <param name="column">Column to apply</param>
        /// <returns>Column object</returns>
        public static Column Sum(Column column)
        {
            return ApplyFunction("sum", column);
        }

        /// <summary>
        /// Returns the sum of all values in the expression.
        /// </summary>
        /// <param name="columnName">Column name</param>
        /// <returns>Column object</returns>
        public static Column Sum(string columnName)
        {
            return ApplyFunction("sum", columnName);
        }

        /// <summary>
        /// Returns the sum of distinct values in the expression.
        /// </summary>
        /// <param name="column">Column to apply</param>
        /// <returns>Column object</returns>
        public static Column SumDistinct(Column column)
        {
            return ApplyFunction("sumDistinct", column);
        }

        /// <summary>
        /// Returns the sum of distinct values in the expression.
        /// </summary>
        /// <param name="columnName">Column name</param>
        /// <returns>Column object</returns>
        public static Column SumDistinct(string columnName)
        {
            return ApplyFunction("sumDistinct", columnName);
        }

        /// <summary>
        /// Alias for VarSamp().
        /// </summary>
        /// <param name="column">Column to apply</param>
        /// <returns>Column object</returns>
        public static Column Variance(Column column)
        {
            return ApplyFunction("variance", column);
        }

        /// <summary>
        /// Alias for VarSamp().
        /// </summary>
        /// <param name="columnName">Column name</param>
        /// <returns>Column object</returns>
        public static Column Variance(string columnName)
        {
            return ApplyFunction("variance", columnName);
        }

        /// <summary>
        /// Returns the unbiased variance of the values in a group.
        /// </summary>
        /// <param name="column">Column to apply</param>
        /// <returns>Column object</returns>
        public static Column VarSamp(Column column)
        {
            return ApplyFunction("var_samp", column);
        }

        /// <summary>
        /// Returns the unbiased variance of the values in a group.
        /// </summary>
        /// <param name="columnName">Column name</param>
        /// <returns>Column object</returns>
        public static Column VarSamp(string columnName)
        {
            return ApplyFunction("var_samp", columnName);
        }

        /// <summary>
        /// Returns the population variance of the values in a group.
        /// </summary>
        /// <param name="column">Column to apply</param>
        /// <returns>Column object</returns>
        public static Column VarPop(Column column)
        {
            return ApplyFunction("var_pop", column);
        }

        /// <summary>
        /// Returns the population variance of the values in a group.
        /// </summary>
        /// <param name="columnName">Column name</param>
        /// <returns>Column object</returns>
        public static Column VarPop(string columnName)
        {
            return ApplyFunction("var_pop", columnName);
        }

        /////////////////////////////////////////////////////////////////////////////////
        // Window functions
        /////////////////////////////////////////////////////////////////////////////////

        /// <summary>
        /// Window function: returns the special frame boundary that represents the first
        /// row in the window partition.
        /// </summary>
        /// <remarks>
        /// This API is deprecated in Spark 2.4 and removed in Spark 3.0.
        /// </remarks>
        /// <returns>Column object</returns>
        [Deprecated(Versions.V2_4_0)]
        [Removed(Versions.V3_0_0)]
        public static Column UnboundedPreceding()
        {
            return ApplyFunction("unboundedPreceding");
        }

        /// <summary>
        /// Window function: returns the special frame boundary that represents the last
        /// row in the window partition.
        /// </summary>
        /// <remarks>
        /// This API is deprecated in Spark 2.4 and removed in Spark 3.0.
        /// </remarks>
        /// <returns>Column object</returns>
        [Deprecated(Versions.V2_4_0)]
        [Removed(Versions.V3_0_0)]
        public static Column UnboundedFollowing()
        {
            return ApplyFunction("unboundedFollowing");
        }

        /// <summary>
        /// Window function: returns the special frame boundary that represents the current
        /// row in the window partition.
        /// </summary>
        /// <remarks>
        /// This API is deprecated in Spark 2.4 and removed in Spark 3.0.
        /// </remarks>
        /// <returns>Column object</returns>
        [Deprecated(Versions.V2_4_0)]
        [Removed(Versions.V3_0_0)]
        public static Column CurrentRow()
        {
            return ApplyFunction("currentRow");
        }

        /// <summary>
        /// Window function: returns the cumulative distribution of values within a window
        /// partition, i.e. the fraction of rows that are below the current row.
        /// </summary>
        /// <returns>Column object</returns>
        public static Column CumeDist()
        {
            return ApplyFunction("cume_dist");
        }

        /// <summary>
        /// Window function: returns the rank of rows within a window partition, without any gaps.
        /// </summary>
        /// <remarks>This is equivalent to the DENSE_RANK function in SQL.</remarks>
        /// <returns>Column object</returns>
        public static Column DenseRank()
        {
            return ApplyFunction("dense_rank");
        }

        /// <summary>
        /// Window function: returns the value that is 'offset' rows before the current row,
        /// and null if there is less than 'offset' rows before the current row.
        /// For example, an 'offset' of one will return the previous row at any given point
        /// in the window partition.
        /// </summary>
        /// <remarks>This is equivalent to the LAG function in SQL.</remarks>
        /// <param name="column">Column to apply</param>
        /// <param name="offset">Offset from the current row</param>
        /// <param name="defaultValue">Default value when the offset row doesn't exist</param>
        /// <returns>Column object</returns>
        public static Column Lag(Column column, int offset, object defaultValue = null)
        {
            return (defaultValue != null) ?
                ApplyFunction("lag", column, offset, defaultValue) :
                ApplyFunction("lag", column, offset);
        }

        /// <summary>
        /// Window function: returns the value that is 'offset' rows before the current row,
        /// and null if there is less than 'offset' rows before the current row.
        /// For example, an 'offset' of one will return the previous row at any given point
        /// in the window partition.
        /// </summary>
        /// <remarks>This is equivalent to the LAG function in SQL.</remarks>
        /// <param name="columnName">Column name</param>
        /// <param name="offset">Offset from the current row</param>
        /// <param name="defaultValue">Default value when the offset row doesn't exist</param>
        /// <returns>Column object</returns>
        public static Column Lag(string columnName, int offset, object defaultValue = null)
        {
            return (defaultValue != null) ?
                ApplyFunction("lag", columnName, offset, defaultValue) :
                ApplyFunction("lag", columnName, offset);
        }

        /// <summary>
        /// Window function: returns the value that is 'offset' rows after the current row,
        /// and null if there is less than 'offset' rows after the current row.
        /// For example, an 'offset' of one will return the next row at any given point
        /// in the window partition.
        /// </summary>
        /// <remarks>This is equivalent to the LEAD function in SQL.</remarks>
        /// <param name="column">Column to apply</param>
        /// <param name="offset">Offset from the current row</param>
        /// <param name="defaultValue">Default value when the offset row doesn't exist</param>
        /// <returns>Column object</returns>
        public static Column Lead(Column column, int offset, object defaultValue = null)
        {
            return (defaultValue != null) ?
                ApplyFunction("lead", column, offset, defaultValue) :
                ApplyFunction("lead", column, offset);
        }

        /// <summary>
        /// Window function: returns the value that is 'offset' rows after the current row,
        /// and null if there is less than 'offset' rows after the current row.
        /// For example, an 'offset' of one will return the next row at any given point
        /// in the window partition.
        /// </summary>
        /// <remarks>This is equivalent to the LEAD function in SQL.</remarks>
        /// <param name="columnName">Column name</param>
        /// <param name="offset">Offset from the current row</param>
        /// <param name="defaultValue">Default value when the offset row doesn't exist</param>
        /// <returns>Column object</returns>
        public static Column Lead(string columnName, int offset, object defaultValue = null)
        {
            return (defaultValue != null) ?
                ApplyFunction("lead", columnName, offset, defaultValue) :
                ApplyFunction("lead", columnName, offset);
        }

        /// <summary>
        /// Window function: returns the ntile group id (from 1 to `n` inclusive) in an ordered
        /// window partition. For example, if `n` is 4, the first quarter of the rows will get
        /// value 1, the second quarter will get 2, the third quarter will get 3, and the last
        /// quarter will get 4.
        /// </summary>
        /// <remarks>This is equivalent to the NTILE function in SQL.</remarks>
        /// <param name="n">Number of buckets</param>
        /// <returns></returns>
        public static Column Ntile(int n)
        {
            return ApplyFunction("ntile", n);
        }

        /// <summary>
        /// Window function: returns the relative rank (i.e. percentile) of rows within
        /// a window partition.
        /// </summary>
        /// <remarks>This is equivalent to the PERCENT_RANK function in SQL.</remarks>
        /// <returns>Column object</returns>
        public static Column PercentRank()
        {
            return ApplyFunction("percent_rank");
        }

        /// <summary>
        /// Window function: returns the rank of rows within a window partition.
        /// </summary>
        /// <remarks>This is equivalent to the RANK function in SQL.</remarks>
        /// <returns>Column object</returns>
        public static Column Rank()
        {
            return ApplyFunction("rank");
        }

        /// <summary>
        /// Window function: returns a sequential number starting at 1 within a window partition.
        /// </summary>
        /// <returns>Column object</returns>
        public static Column RowNumber()
        {
            return ApplyFunction("row_number");
        }

        /////////////////////////////////////////////////////////////////////////////////
        // Non-aggregate functions
        /////////////////////////////////////////////////////////////////////////////////

        /// <summary>
        /// Computes the absolute value.
        /// </summary>
        /// <param name="column">Column to apply</param>
        /// <returns>Column object</returns>
        public static Column Abs(Column column)
        {
            return ApplyFunction("abs", column);
        }

        /// <summary>
        /// Creates a new array column. The input columns must all have the same data type.
        /// </summary>
        /// <param name="columns">Columns to apply</param>
        /// <returns>Column object</returns>
        public static Column Array(params Column[] columns)
        {
            return ApplyFunction("array", (object)columns);
        }

        /// <summary>
        /// Creates a new array column. The input columns must all have the same data type.
        /// </summary>
        /// <param name="columnName">Column name</param>
        /// <param name="columnNames">Additional column names</param>
        /// <returns>Column object</returns>
        public static Column Array(string columnName, params string[] columnNames)
        {
            return ApplyFunction("array", columnName, columnNames);
        }

        /// <summary>
        /// Creates a new map column.
        /// </summary>
        /// <remarks>
        /// The input columns must be grouped as key-value pairs, e.g.
        /// (key1, value1, key2, value2, ...). The key columns must all have the same data type,
        /// and can't be null. The value columns must all have the same data type.
        /// </remarks>
        /// <param name="columns">Columns to apply</param>
        /// <returns>Column object</returns>
        public static Column Map(params Column[] columns)
        {
            return ApplyFunction("map", (object)columns);
        }

        /// <summary>
        /// Creates a new map column. The array in the first column is used for keys. The array
        /// in the second column is used for values. All elements in the array for key should
        /// not be null.
        /// </summary>
        /// <param name="key">Column expression for key</param>
        /// <param name="values">Column expression for values</param>
        /// <returns>Column object</returns>
        [Since(Versions.V2_4_0)]
        public static Column MapFromArrays(Column key, Column values)
        {
            return ApplyFunction("map_from_arrays", key, values);
        }

        /// <summary>
        /// Marks a DataFrame as small enough for use in broadcast joins.
        /// </summary>
        /// <param name="df">DataFrame to apply</param>
        /// <returns>DataFrame object</returns>
        public static DataFrame Broadcast(DataFrame df)
        {
            return new DataFrame(
                (JvmObjectReference)Jvm.CallStaticJavaMethod(
                    s_functionsClassName,
                    "broadcast",
                    df));
        }

        /// <summary>
        /// Returns the first column that is not null, or null if all inputs are null.
        /// </summary>
        /// <param name="columns">Columns to apply</param>
        /// <returns>Column object</returns>
        public static Column Coalesce(params Column[] columns)
        {
            return ApplyFunction("coalesce", (object)columns);
        }

        /// <summary>
        /// Creates a string column for the file name of the current Spark task.
        /// </summary>
        /// <returns>Column object</returns>
        public static Column InputFileName()
        {
            return ApplyFunction("input_file_name");
        }

        /// <summary>
        /// Return true iff the column is NaN.
        /// </summary>
        /// <param name="column">Column to apply</param>
        /// <returns>Column object</returns>
        public static Column IsNaN(Column column)
        {
            return ApplyFunction("isnan", column);
        }

        /// <summary>
        /// Return true iff the column is null.
        /// </summary>
        /// <param name="column">Column to apply</param>
        /// <returns>Column object</returns>
        public static Column IsNull(Column column)
        {
            return ApplyFunction("isnull", column);
        }

        /// <summary>
        /// A column expression that generates monotonically increasing 64-bit integers.
        /// </summary>
        /// <returns>Column object</returns>
        public static Column MonotonicallyIncreasingId()
        {
            return ApplyFunction("monotonically_increasing_id");
        }

        /// <summary>
        /// Returns col1 if it is not NaN, or col2 if col1 is NaN.
        /// </summary>
        /// <remarks>
        /// Both inputs should be floating point columns (DoubleType or FloatType).
        /// </remarks>
        /// <param name="column1">Column one to apply</param>
        /// <param name="column2">Column two to apply</param>
        /// <returns>Column object</returns>
        public static Column NaNvl(Column column1, Column column2)
        {
            return ApplyFunction("nanvl", column1, column2);
        }

        /// <summary>
        /// Unary minus, i.e. negate the expression.
        /// </summary>
        /// <param name="column">Column to apply</param>
        /// <returns>Column object</returns>
        public static Column Negate(Column column)
        {
            return ApplyFunction("negate", column);
        }

        /// <summary>
        /// Inversion of boolean expression, i.e. NOT.
        /// </summary>
        /// <param name="column">Column to apply</param>
        /// <returns>Column object</returns>
        public static Column Not(Column column)
        {
            return ApplyFunction("not", column);
        }

        /// <summary>
        /// Generate a random column with independent and identically distributed (i.i.d.)
        /// samples from U[0.0, 1.0].
        /// </summary>
        /// <remarks>
        /// This is non-deterministic when data partitions are not fixed.
        /// </remarks>
        /// <param name="seed">Random seed</param>
        /// <returns>Column object</returns>
        public static Column Rand(long seed)
        {
            return ApplyFunction("rand", seed);
        }

        /// <summary>
        /// Generate a random column with independent and identically distributed (i.i.d.)
        /// samples from U[0.0, 1.0].
        /// </summary>
        /// <returns>Column object</returns>
        public static Column Rand()
        {
            return ApplyFunction("rand");
        }

        /// <summary>
        /// Generate a random column with independent and identically distributed (i.i.d.)
        /// samples from the standard normal distribution.
        /// </summary>
        /// <remarks>
        /// This is non-deterministic when data partitions are not fixed.
        /// </remarks>
        /// <param name="seed">Random seed</param>
        /// <returns>Column object</returns>
        public static Column Randn(long seed)
        {
            return ApplyFunction("randn", seed);
        }

        /// <summary>
        /// Generate a random column with independent and identically distributed (i.i.d.)
        /// samples from the standard normal distribution.
        /// </summary>
        /// <returns>Column object</returns>
        public static Column Randn()
        {
            return ApplyFunction("randn");
        }

        /// <summary>
        /// Partition ID.
        /// </summary>
        /// <remarks>
        /// This is non-deterministic because it depends on data partitioning and task scheduling.
        /// </remarks>
        /// <returns>Column object</returns>
        public static Column SparkPartitionId()
        {
            return ApplyFunction("spark_partition_id");
        }

        /// <summary>
        /// Computes the square root of the specified float value.
        /// </summary>
        /// <param name="column">Column to apply</param>
        /// <returns>Column object</returns>
        public static Column Sqrt(Column column)
        {
            return ApplyFunction("sqrt", column);
        }

        /// <summary>
        /// Computes the square root of the specified float value.
        /// </summary>
        /// <param name="columnName">Column name</param>
        /// <returns>Column object</returns>
        public static Column Sqrt(string columnName)
        {
            return ApplyFunction("sqrt", columnName);
        }

        /// <summary>
        /// Creates a new struct column that composes multiple input columns.
        /// </summary>
        /// <param name="columns">Columns to apply</param>
        /// <returns>Column object</returns>
        public static Column Struct(params Column[] columns)
        {
            return ApplyFunction("struct", (object)columns);
        }

        /// <summary>
        /// Creates a new struct column that composes multiple input columns.
        /// </summary>
        /// <param name="columnName">Column name</param>
        /// <param name="columnNames">Additional column names</param>
        /// <returns>Column object</returns>
        public static Column Struct(string columnName, params string[] columnNames)
        {
            return ApplyFunction("struct", columnName, columnNames);
        }

        /// <summary>
        /// Evaluates a condition and returns one of multiple possible result expressions.
        /// If otherwise is not defined at the end, null is returned for
        /// unmatched conditions.
        /// </summary>
        /// <param name="condition">The condition to check.</param>
        /// <param name="value">The value to set if the condition is true.</param>
        /// <returns>Column object</returns>
        public static Column When(Column condition, object value)
        {
            return ApplyFunction("when", condition, value);
        }

        /// <summary>
        /// Computes bitwise NOT.
        /// </summary>
        /// <param name="column">Column to apply</param>
        /// <returns>Column object</returns>
        public static Column BitwiseNOT(Column column)
        {
            return ApplyFunction("bitwiseNOT", column);
        }

        /// <summary>
        /// Parses the expression string into the column that it represents.
        /// </summary>
        /// <param name="expr">Expression string</param>
        /// <returns>Column object</returns>
        public static Column Expr(string expr)
        {
            return ApplyFunction("expr", expr);
        }

        /////////////////////////////////////////////////////////////////////////////////
        // Math functions
        /////////////////////////////////////////////////////////////////////////////////

        /// <summary>
        /// Inverse cosine of `column` in radians, as if computed by `java.lang.Math.acos`.
        /// </summary>
        /// <param name="column">Column to apply</param>
        /// <returns>Column object</returns>
        public static Column Acos(Column column)
        {
            return ApplyFunction("acos", column);
        }

        /// <summary>
        /// Inverse cosine of `columnName` in radians, as if computed by `java.lang.Math.acos`.
        /// </summary>
        /// <param name="columnName">Column name</param>
        /// <returns>Column object</returns>
        public static Column Acos(string columnName)
        {
            return ApplyFunction("acos", columnName);
        }

        /// <summary>
        /// Inverse sine of `column` in radians, as if computed by `java.lang.Math.asin`.
        /// </summary>
        /// <param name="column">Column to apply</param>
        /// <returns>Column object</returns>
        public static Column Asin(Column column)
        {
            return ApplyFunction("asin", column);
        }

        /// <summary>
        /// Inverse sine of `columnName` in radians, as if computed by `java.lang.Math.asin`.
        /// </summary>
        /// <param name="columnName">Column name</param>
        /// <returns>Column object</returns>
        public static Column Asin(string columnName)
        {
            return ApplyFunction("asin", columnName);
        }

        /// <summary>
        /// Inverse tangent of `column` in radians, as if computed by `java.lang.Math.atan`.
        /// </summary>
        /// <param name="column">Column to apply</param>
        /// <returns>Column object</returns>
        public static Column Atan(Column column)
        {
            return ApplyFunction("atan", column);
        }

        /// <summary>
        /// Inverse tangent of `columnName` in radians, as if computed by `java.lang.Math.atan`.
        /// </summary>
        /// <param name="columnName">Column name</param>
        /// <returns>Column object</returns>
        public static Column Atan(string columnName)
        {
            return ApplyFunction("atan", columnName);
        }

        /// <summary>
        /// Computes atan2 for the given `x` and `y`.
        /// </summary>
        /// <param name="y">Coordinate on y-axis</param>
        /// <param name="x">Coordinate on x-axis</param>
        /// <returns>Column object</returns>
        public static Column Atan2(Column y, Column x)
        {
            return ApplyFunction("atan2", y, x);
        }

        /// <summary>
        /// Computes atan2 for the given `x` and `y`.
        /// </summary>
        /// <param name="y">Coordinate on y-axis</param>
        /// <param name="xName">Coordinate on x-axis</param>
        /// <returns>Column object</returns>
        public static Column Atan2(Column y, string xName)
        {
            return ApplyFunction("atan2", y, xName);
        }

        /// <summary>
        /// Computes atan2 for the given `x` and `y`.
        /// </summary>
        /// <param name="yName">Coordinate on y-axis</param>
        /// <param name="x">Coordinate on x-axis</param>
        /// <returns>Column object</returns>
        public static Column Atan2(string yName, Column x)
        {
            return ApplyFunction("atan2", yName, x);
        }

        /// <summary>
        /// Computes atan2 for the given `x` and `y`.
        /// </summary>
        /// <param name="yName">Coordinate on y-axis</param>
        /// <param name="xName">Coordinate on x-axis</param>
        /// <returns>Column object</returns>
        public static Column Atan2(string yName, string xName)
        {
            return ApplyFunction("atan2", yName, xName);
        }

        /// <summary>
        /// Computes atan2 for the given `x` and `y`.
        /// </summary>
        /// <param name="y">Coordinate on y-axis</param>
        /// <param name="xValue">Coordinate on x-axis</param>
        /// <returns>Column object</returns>
        public static Column Atan2(Column y, double xValue)
        {
            return ApplyFunction("atan2", y, xValue);
        }

        /// <summary>
        /// Computes atan2 for the given `x` and `y`.
        /// </summary>
        /// <param name="yName">Coordinate on y-axis</param>
        /// <param name="xValue">Coordinate on x-axis</param>
        /// <returns>Column object</returns>
        public static Column Atan2(string yName, double xValue)
        {
            return ApplyFunction("atan2", yName, xValue);
        }

        /// <summary>
        /// Computes atan2 for the given `x` and `y`.
        /// </summary>
        /// <param name="yValue">Coordinate on y-axis</param>
        /// <param name="x">Coordinate on x-axis</param>
        /// <returns>Column object</returns>
        public static Column Atan2(double yValue, Column x)
        {
            return ApplyFunction("atan2", yValue, x);
        }

        /// <summary>
        /// Computes atan2 for the given `x` and `y`.
        /// </summary>
        /// <param name="yValue">Coordinate on y-axis</param>
        /// <param name="xName">Coordinate on x-axis</param>
        /// <returns>Column object</returns>
        public static Column Atan2(double yValue, string xName)
        {
            return ApplyFunction("atan2", yValue, xName);
        }

        /// <summary>
        /// An expression that returns the string representation of the binary value
        /// of the given long column. For example, bin("12") returns "1100".
        /// </summary>
        /// <param name="column">Column to apply</param>
        /// <returns>Column object</returns>
        public static Column Bin(Column column)
        {
            return ApplyFunction("bin", column);
        }

        /// <summary>
        /// An expression that returns the string representation of the binary value
        /// of the given long column. For example, bin("12") returns "1100".
        /// </summary>
        /// <param name="columnName">Column name</param>
        /// <returns>Column object</returns>
        public static Column Bin(string columnName)
        {
            return ApplyFunction("bin", columnName);
        }

        /// <summary>
        /// Computes the cube-root of the given column.
        /// </summary>
        /// <param name="column">Column to apply</param>
        /// <returns>Column object</returns>
        public static Column Cbrt(Column column)
        {
            return ApplyFunction("cbrt", column);
        }

        /// <summary>
        /// Computes the cube-root of the given column.
        /// </summary>
        /// <param name="columnName">Column name</param>
        /// <returns>Column object</returns>
        public static Column Cbrt(string columnName)
        {
            return ApplyFunction("cbrt", columnName);
        }

        /// <summary>
        /// Computes the ceiling of the given value.
        /// </summary>
        /// <param name="column">Column to apply</param>
        /// <returns>Column object</returns>
        public static Column Ceil(Column column)
        {
            return ApplyFunction("ceil", column);
        }

        /// <summary>
        /// Computes the ceiling of the given value.
        /// </summary>
        /// <param name="columnName">Column name</param>
        /// <returns>Column object</returns>
        public static Column Ceil(string columnName)
        {
            return ApplyFunction("ceil", columnName);
        }

        /// <summary>
        /// Convert a number in a string column from one base to another.
        /// </summary>
        /// <param name="column">Column to apply</param>
        /// <param name="fromBase">Source base number</param>
        /// <param name="toBase">Target base number</param>
        /// <returns>Column object</returns>
        public static Column Conv(Column column, int fromBase, int toBase)
        {
            return ApplyFunction("conv", column, fromBase, toBase);
        }

        /// <summary>
        /// Computes cosine of the angle, as if computed by `java.lang.Math.cos`
        /// </summary>
        /// <param name="column">Column to apply</param>
        /// <returns>Column object</returns>
        public static Column Cos(Column column)
        {
            return ApplyFunction("cos", column);
        }

        /// <summary>
        /// Computes cosine of the angle, as if computed by `java.lang.Math.cos`
        /// </summary>
        /// <param name="columnName">Column name</param>
        /// <returns>Column object</returns>
        public static Column Cos(string columnName)
        {
            return ApplyFunction("cos", columnName);
        }

        /// <summary>
        /// Computes hyperbolic cosine of the angle, as if computed by `java.lang.Math.cosh`
        /// </summary>
        /// <param name="column">Column to apply</param>
        /// <returns>Column object</returns>
        public static Column Cosh(Column column)
        {
            return ApplyFunction("cosh", column);
        }

        /// <summary>
        /// Computes hyperbolic cosine of the angle, as if computed by `java.lang.Math.cosh`
        /// </summary>
        /// <param name="columnName">Column name</param>
        /// <returns>Column object</returns>
        public static Column Cosh(string columnName)
        {
            return ApplyFunction("cosh", columnName);
        }

        /// <summary>
        /// Computes the exponential of the given value.
        /// </summary>
        /// <param name="column">Column to apply</param>
        /// <returns>Column object</returns>
        public static Column Exp(Column column)
        {
            return ApplyFunction("exp", column);
        }

        /// <summary>
        /// Computes the exponential of the given value.
        /// </summary>
        /// <param name="columnName">Column name</param>
        /// <returns>Column object</returns>
        public static Column Exp(string columnName)
        {
            return ApplyFunction("exp", columnName);
        }

        /// <summary>
        /// Computes the exponential of the given value minus one.
        /// </summary>
        /// <param name="column">Column to apply</param>
        /// <returns>Column object</returns>
        public static Column Expm1(Column column)
        {
            return ApplyFunction("expm1", column);
        }

        /// <summary>
        /// Computes the exponential of the given value minus one.
        /// </summary>
        /// <param name="columnName">Column name</param>
        /// <returns>Column object</returns>
        public static Column Expm1(string columnName)
        {
            return ApplyFunction("expm1", columnName);
        }

        /// <summary>
        /// Computes the factorial of the given value.
        /// </summary>
        /// <param name="column">Column to apply</param>
        /// <returns>Column object</returns>
        public static Column Factorial(Column column)
        {
            return ApplyFunction("factorial", column);
        }

        /// <summary>
        /// Computes the floor of the given value.
        /// </summary>
        /// <param name="column">Column to apply</param>
        /// <returns>Column object</returns>
        public static Column Floor(Column column)
        {
            return ApplyFunction("floor", column);
        }

        /// <summary>
        /// Computes the floor of the given value.
        /// </summary>
        /// <param name="columnName">Column name</param>
        /// <returns>Column object</returns>
        public static Column Floor(string columnName)
        {
            return ApplyFunction("floor", columnName);
        }

        /// <summary>
        /// Returns the greatest value of the list of values, skipping null values.
        /// </summary>
        /// <param name="columns">Columns to apply</param>
        /// <returns>Column object</returns>
        public static Column Greatest(params Column[] columns)
        {
            return ApplyFunction("greatest", (object)columns);
        }

        /// <summary>
        /// Returns the greatest value of the list of column names, skipping null values.
        /// </summary>
        /// <param name="columnName">Column name</param>
        /// <param name="columnNames">Additional column names</param>
        /// <returns>Column object</returns>
        public static Column Greatest(string columnName, params string[] columnNames)
        {
            return ApplyFunction("greatest", columnName, columnNames);
        }

        /// <summary>
        /// Computes hex value of the given column.
        /// </summary>
        /// <param name="column">Column to apply</param>
        /// <returns>Column object</returns>
        public static Column Hex(Column column)
        {
            return ApplyFunction("hex", column);
        }

        /// <summary>
        /// Inverse of hex. Interprets each pair of characters as a hexadecimal number
        /// and converts to the byte representation of number.
        /// </summary>
        /// <param name="column">Column to apply</param>
        /// <returns>Column object</returns>
        public static Column Unhex(Column column)
        {
            return ApplyFunction("unhex", column);
        }

        /// <summary>
        /// Computes `sqrt(a^2^ + b^2^)` without intermediate overflow or underflow.
        /// </summary>
        /// <param name="left">Left side column to apply</param>
        /// <param name="right">Right side column to apply</param>
        /// <returns>Column object</returns>
        public static Column Hypot(Column left, Column right)
        {
            return ApplyFunction("hypot", left, right);
        }

        /// <summary>
        /// Computes `sqrt(a^2^ + b^2^)` without intermediate overflow or underflow.
        /// </summary>
        /// <param name="left">Left side column to apply</param>
        /// <param name="rightName">Right side column name</param>
        /// <returns>Column object</returns>
        public static Column Hypot(Column left, string rightName)
        {
            return ApplyFunction("hypot", left, rightName);
        }

        /// <summary>
        /// Computes `sqrt(a^2^ + b^2^)` without intermediate overflow or underflow.
        /// </summary>
        /// <param name="leftName">Left side column name</param>
        /// <param name="right">Right side column to apply</param>
        /// <returns>Column object</returns>
        public static Column Hypot(string leftName, Column right)
        {
            return ApplyFunction("hypot", leftName, right);
        }

        /// <summary>
        /// Computes `sqrt(a^2^ + b^2^)` without intermediate overflow or underflow.
        /// </summary>
        /// <param name="leftName">Left side column name</param>
        /// <param name="rightName">Right side column name</param>
        /// <returns>Column object</returns>
        public static Column Hypot(string leftName, string rightName)
        {
            return ApplyFunction("hypot", leftName, rightName);
        }

        /// <summary>
        /// Computes `sqrt(a^2^ + b^2^)` without intermediate overflow or underflow.
        /// </summary>
        /// <param name="left">Left side column to apply</param>
        /// <param name="right">Right side value</param>
        /// <returns>Column object</returns>
        public static Column Hypot(Column left, double right)
        {
            return ApplyFunction("hypot", left, right);
        }

        /// <summary>
        /// Computes `sqrt(a^2^ + b^2^)` without intermediate overflow or underflow.
        /// </summary>
        /// <param name="leftName">Left side column name</param>
        /// <param name="right">Right side value</param>
        /// <returns>Column object</returns>
        public static Column Hypot(string leftName, double right)
        {
            return ApplyFunction("hypot", leftName, right);
        }

        /// <summary>
        /// Computes `sqrt(a^2^ + b^2^)` without intermediate overflow or underflow.
        /// </summary>
        /// <param name="left">Left side value</param>
        /// <param name="right">Right side column to apply</param>
        /// <returns>Column object</returns>
        public static Column Hypot(double left, Column right)
        {
            return ApplyFunction("hypot", left, right);
        }

        /// <summary>
        /// Computes `sqrt(a^2^ + b^2^)` without intermediate overflow or underflow.
        /// </summary>
        /// <param name="left">Left side value</param>
        /// <param name="rightName">Right side column name</param>
        /// <returns>Column object</returns>
        public static Column Hypot(double left, string rightName)
        {
            return ApplyFunction("hypot", left, rightName);
        }

        /// <summary>
        /// Returns the least value of the list of values, skipping null values.
        /// </summary>
        /// <param name="columns">Columns to apply</param>
        /// <returns>Column object</returns>
        public static Column Least(params Column[] columns)
        {
            return ApplyFunction("least", (object)columns);
        }

        /// <summary>
        /// Returns the least value of the list of values, skipping null values.
        /// </summary>
        /// <param name="columnName">Column name</param>
        /// <param name="columnNames">Additional column names</param>
        /// <returns>Column object</returns>
        public static Column Least(string columnName, params string[] columnNames)
        {
            return ApplyFunction("least", columnName, columnNames);
        }

        /// <summary>
        /// Computes the natural logarithm of the given value.
        /// </summary>
        /// <param name="column">Column to apply</param>
        /// <returns>Column object</returns>
        public static Column Log(Column column)
        {
            return ApplyFunction("log", column);
        }

        /// <summary>
        /// Computes the natural logarithm of the given value.
        /// </summary>
        /// <param name="columnName">Column name</param>
        /// <returns>Column object</returns>
        public static Column Log(string columnName)
        {
            return ApplyFunction("log", columnName);
        }

        /// <summary>
        /// Computes the first argument-base logarithm of the second argument.
        /// </summary>
        /// <param name="logBase">Base for logarithm</param>
        /// <param name="column">Column to apply</param>
        /// <returns>Column object</returns>
        public static Column Log(double logBase, Column column)
        {
            return ApplyFunction("log", logBase, column);
        }

        /// <summary>
        /// Computes the first argument-base logarithm of the second argument.
        /// </summary>
        /// <param name="logBase">Base for logarithm</param>
        /// <param name="columnName">Column name</param>
        /// <returns>Column object</returns>
        public static Column Log(double logBase, string columnName)
        {
            return ApplyFunction("log", logBase, columnName);
        }

        /// <summary>
        /// Computes the logarithm of the given value in base 10.
        /// </summary>
        /// <param name="column">Column to apply</param>
        /// <returns>Column object</returns>
        public static Column Log10(Column column)
        {
            return ApplyFunction("log10", column);
        }

        /// <summary>
        /// Computes the logarithm of the given value in base 10.
        /// </summary>
        /// <param name="columnName">Column name</param>
        /// <returns>Column object</returns>
        public static Column Log10(string columnName)
        {
            return ApplyFunction("log10", columnName);
        }

        /// <summary>
        /// Computes the natural logarithm of the given value plus one.
        /// </summary>
        /// <param name="column">Column to apply</param>
        /// <returns>Column object</returns>
        public static Column Log1p(Column column)
        {
            return ApplyFunction("log1p", column);
        }

        /// <summary>
        /// Computes the natural logarithm of the given value plus one.
        /// </summary>
        /// <param name="columnName">Column name</param>
        /// <returns>Column object</returns>
        public static Column Log1p(string columnName)
        {
            return ApplyFunction("log1p", columnName);
        }

        /// <summary>
        /// Computes the logarithm of the given column in base 2.
        /// </summary>
        /// <param name="column">Column to apply</param>
        /// <returns>Column object</returns>
        public static Column Log2(Column column)
        {
            return ApplyFunction("log2", column);
        }

        /// <summary>
        /// Computes the logarithm of the given column in base 2.
        /// </summary>
        /// <param name="columnName">Column name</param>
        /// <returns>Column object</returns>
        public static Column Log2(string columnName)
        {
            return ApplyFunction("log2", columnName);
        }

        /// <summary>
        /// Returns the value of the first argument raised to the power of the second argument.
        /// </summary>
        /// <param name="left">Left side column to apply</param>
        /// <param name="right">Right side column to apply</param>
        /// <returns>Column object</returns>
        public static Column Pow(Column left, Column right)
        {
            return ApplyFunction("pow", left, right);
        }

        /// <summary>
        /// Returns the value of the first argument raised to the power of the second argument.
        /// </summary>
        /// <param name="left">Left side column to apply</param>
        /// <param name="rightName">Right side column name</param>
        /// <returns>Column object</returns>
        public static Column Pow(Column left, string rightName)
        {
            return ApplyFunction("pow", left, rightName);
        }

        /// <summary>
        /// Returns the value of the first argument raised to the power of the second argument.
        /// </summary>
        /// <param name="leftName">Left side column name</param>
        /// <param name="right">Right side column to apply</param>
        /// <returns>Column object</returns>
        public static Column Pow(string leftName, Column right)
        {
            return ApplyFunction("pow", leftName, right);
        }

        /// <summary>
        /// Returns the value of the first argument raised to the power of the second argument.
        /// </summary>
        /// <param name="leftName">Left side column name</param>
        /// <param name="rightName">Right side column name</param>
        /// <returns>Column object</returns>
        public static Column Pow(string leftName, string rightName)
        {
            return ApplyFunction("pow", leftName, rightName);
        }

        /// <summary>
        /// Returns the value of the first argument raised to the power of the second argument.
        /// </summary>
        /// <param name="left">Left side column to apply</param>
        /// <param name="right">Right side value</param>
        /// <returns>Column object</returns>
        public static Column Pow(Column left, double right)
        {
            return ApplyFunction("pow", left, right);
        }

        /// <summary>
        /// Returns the value of the first argument raised to the power of the second argument.
        /// </summary>
        /// <param name="leftName">Left side column name</param>
        /// <param name="right">Right side value</param>
        /// <returns>Column object</returns>
        public static Column Pow(string leftName, double right)
        {
            return ApplyFunction("pow", leftName, right);
        }

        /// <summary>
        /// Returns the value of the first argument raised to the power of the second argument.
        /// </summary>
        /// <param name="left">Left side value</param>
        /// <param name="right">Right side column to apply</param>
        /// <returns>Column object</returns>
        public static Column Pow(double left, Column right)
        {
            return ApplyFunction("pow", left, right);
        }

        /// <summary>
        /// Returns the value of the first argument raised to the power of the second argument.
        /// </summary>
        /// <param name="left">Left side value</param>
        /// <param name="rightName">Right side column name</param>
        /// <returns>Column object</returns>
        public static Column Pow(double left, string rightName)
        {
            return ApplyFunction("pow", left, rightName);
        }

        /// <summary>
        /// Returns the positive value of dividend mod divisor.
        /// </summary>
        /// <param name="left">Left side column to apply</param>
        /// <param name="right">Right side column to apply</param>
        /// <returns>Column object</returns>
        public static Column Pmod(Column left, Column right)
        {
            return ApplyFunction("pmod", left, right);
        }

        /// <summary>
        /// Returns the double value that is closest in value to the argument and
        /// is equal to a mathematical integer.
        /// </summary>
        /// <param name="column">Column to apply</param>
        /// <returns>Column object</returns>
        public static Column Rint(Column column)
        {
            return ApplyFunction("rint", column);
        }

        /// <summary>
        /// Returns the double value that is closest in value to the argument and
        /// is equal to a mathematical integer.
        /// </summary>
        /// <param name="columnName">Column name</param>
        /// <returns>Column object</returns>
        public static Column Rint(string columnName)
        {
            return ApplyFunction("rint", columnName);
        }

        /// <summary>
        /// Returns the value of the `column` rounded to 0 decimal places with
        /// HALF_UP round mode.
        /// </summary>
        /// <param name="column">Column to apply</param>
        /// <returns>Column object</returns>
        public static Column Round(Column column)
        {
            return ApplyFunction("round", column);
        }

        /// <summary>
        /// Returns the value of the `column` rounded to `scale` decimal places with
        /// HALF_UP round mode.
        /// </summary>
        /// <param name="column">Column to apply</param>
        /// <param name="scale">Scale factor</param>
        /// <returns>Column object</returns>
        public static Column Round(Column column, int scale)
        {
            return ApplyFunction("round", column, scale);
        }

        /// <summary>
        /// Returns the value of the `column` rounded to 0 decimal places with
        /// HALF_EVEN round mode.
        /// </summary>
        /// <param name="column">Column to apply</param>
        /// <returns>Column object</returns>
        public static Column Bround(Column column)
        {
            return ApplyFunction("bround", column);
        }

        /// <summary>
        /// Returns the value of the `column` rounded to `scale` decimal places with
        /// HALF_EVEN round mode.
        /// </summary>
        /// <param name="column">Column to apply</param>
        /// <param name="scale">Scale factor</param>
        /// <returns>Column object</returns>
        public static Column Bround(Column column, int scale)
        {
            return ApplyFunction("bround", column, scale);
        }


        /// <summary>
        /// Shift the given value `numBits` left.
        /// </summary>
        /// <param name="column">Column to apply</param>
        /// <param name="numBits">Number of bits to shift</param>
        /// <returns>Column object</returns>
        public static Column ShiftLeft(Column column, int numBits)
        {
            return ApplyFunction("shiftLeft", column, numBits);
        }

        /// <summary>
        /// (Signed) shift the given value `numBits` right.
        /// </summary>
        /// <param name="column">Column to apply</param>
        /// <param name="numBits">Number of bits to shift</param>
        /// <returns>Column object</returns>
        public static Column ShiftRight(Column column, int numBits)
        {
            return ApplyFunction("shiftRight", column, numBits);
        }

        /// <summary>
        /// Unsigned shift the given value `numBits` right.
        /// </summary>
        /// <param name="column">Column to apply</param>
        /// <param name="numBits">Number of bits to shift</param>
        /// <returns>Column object</returns>
        public static Column ShiftRightUnsigned(Column column, int numBits)
        {
            return ApplyFunction("shiftRightUnsigned", column, numBits);
        }

        /// <summary>
        /// Computes the signum of the given value.
        /// </summary>
        /// <param name="column">Column to apply</param>
        /// <returns>Column object</returns>
        public static Column Signum(Column column)
        {
            return ApplyFunction("signum", column);
        }

        /// <summary>
        /// Computes the signum of the given value.
        /// </summary>
        /// <param name="columnName">Column name</param>
        /// <returns>Column object</returns>
        public static Column Signum(string columnName)
        {
            return ApplyFunction("signum", columnName);
        }

        /// <summary>
        /// Computes sine of the angle, as if computed by `java.lang.Math.sin`.
        /// </summary>
        /// <param name="column">Column to apply</param>
        /// <returns>Column object</returns>
        public static Column Sin(Column column)
        {
            return ApplyFunction("sin", column);
        }

        /// <summary>
        /// Computes sine of the angle, as if computed by `java.lang.Math.sin`.
        /// </summary>
        /// <param name="columnName">Column name</param>
        /// <returns>Column object</returns>
        public static Column Sin(string columnName)
        {
            return ApplyFunction("sin", columnName);
        }

        /// <summary>
        /// Computes hyperbolic sine of the angle, as if computed by `java.lang.Math.sin`.
        /// </summary>
        /// <param name="column">Column to apply</param>
        /// <returns>Column object</returns>
        public static Column Sinh(Column column)
        {
            return ApplyFunction("sinh", column);
        }

        /// <summary>
        /// Computes hyperbolic sine of the angle, as if computed by `java.lang.Math.sin`.
        /// </summary>
        /// <param name="columnName">Column name</param>
        /// <returns>Column object</returns>
        public static Column Sinh(string columnName)
        {
            return ApplyFunction("sinh", columnName);
        }

        /// <summary>
        /// Computes tangent of the given value, as if computed by `java.lang.Math.tan`.
        /// </summary>
        /// <param name="column">Column to apply</param>
        /// <returns>Column object</returns>
        public static Column Tan(Column column)
        {
            return ApplyFunction("tan", column);
        }

        /// <summary>
        /// Computes tangent of the given value, as if computed by `java.lang.Math.tan`.
        /// </summary>
        /// <param name="columnName">Column name</param>
        /// <returns>Column object</returns>
        public static Column Tan(string columnName)
        {
            return ApplyFunction("tan", columnName);
        }

        /// <summary>
        /// Computes hyperbolic tangent of the given value, as if computed by
        /// `java.lang.Math.tanh`.
        /// </summary>
        /// <param name="column">Column to apply</param>
        /// <returns>Column object</returns>
        public static Column Tanh(Column column)
        {
            return ApplyFunction("tanh", column);
        }

        /// <summary>
        /// Computes hyperbolic tangent of the given value, as if computed by
        /// `java.lang.Math.tanh`.
        /// </summary>
        /// <param name="columnName">Column name</param>
        /// <returns>Column object</returns>
        public static Column Tanh(string columnName)
        {
            return ApplyFunction("tanh", columnName);
        }

        /// <summary>
        /// Converts an angle measured in radians to an approximately equivalent angle
        /// measured in degrees.
        /// </summary>
        /// <param name="column">Column to apply</param>
        /// <returns>Column object</returns>
        public static Column Degrees(Column column)
        {
            return ApplyFunction("degrees", column);
        }

        /// <summary>
        /// Converts an angle measured in radians to an approximately equivalent angle
        /// measured in degrees.
        /// </summary>
        /// <param name="columnName">Column name</param>
        /// <returns>Column object</returns>
        public static Column Degrees(string columnName)
        {
            return ApplyFunction("degrees", columnName);
        }

        /// <summary>
        /// Converts an angle measured in degrees to an approximately equivalent angle
        /// measured in radians.
        /// </summary>
        /// <param name="column">Column to apply</param>
        /// <returns>Column object</returns>
        public static Column Radians(Column column)
        {
            return ApplyFunction("radians", column);
        }

        /// <summary>
        /// Converts an angle measured in degrees to an approximately equivalent angle
        /// measured in radians.
        /// </summary>
        /// <param name="columnName">Column name</param>
        /// <returns>Column object</returns>
        public static Column Radians(string columnName)
        {
            return ApplyFunction("radians", columnName);
        }

        /////////////////////////////////////////////////////////////////////////////////
        // Misc functions
        /////////////////////////////////////////////////////////////////////////////////

        /// <summary>
        /// Calculates the MD5 digest of a binary column and returns the value
        /// as a 32 character hex string.
        /// </summary>
        /// <param name="column">Column to apply</param>
        /// <returns>Column object</returns>
        public static Column Md5(Column column)
        {
            return ApplyFunction("md5", column);
        }

        /// <summary>
        /// Calculates the SHA-1 digest of a binary column and returns the value
        /// as a 40 character hex string.
        /// </summary>
        /// <param name="column">Column to apply</param>
        /// <returns>Column object</returns>
        public static Column Sha1(Column column)
        {
            return ApplyFunction("sha1", column);
        }

        /// <summary>
        /// Calculates the SHA-2 family of hash functions of a binary column and
        /// returns the value as a hex string.
        /// </summary>
        /// <param name="column">Column to apply</param>
        /// <param name="numBits">One of 224, 256, 384 or 512</param>
        /// <returns>Column object</returns>
        public static Column Sha2(Column column, int numBits)
        {
            return ApplyFunction("sha2", column, numBits);
        }

        /// <summary>
        /// Calculates the cyclic redundancy check value  (CRC32) of a binary column and
        /// returns the value as a bigint.
        /// </summary>
        /// <param name="column">Column to apply</param>
        /// <returns>Column object</returns>
        public static Column Crc32(Column column)
        {
            return ApplyFunction("crc32", column);
        }

        /// <summary>
        /// Calculates the hash code of given columns, and returns the result as an int column.
        /// </summary>
        /// <param name="columns">Columns to apply</param>
        /// <returns>Column object</returns>
        public static Column Hash(params Column[] columns)
        {
            return ApplyFunction("hash", (object)columns);
        }

        /////////////////////////////////////////////////////////////////////////////////
        // String functions
        /////////////////////////////////////////////////////////////////////////////////

        /// <summary>
        /// Computes the numeric value of the first character of the string column, and returns
        /// the result as an int column.
        /// </summary>
        /// <param name="column">Column to apply</param>
        /// <returns>Column object</returns>
        public static Column Ascii(Column column)
        {
            return ApplyFunction("ascii", column);
        }

        /// <summary>
        /// Computes the BASE64 encoding of a binary column and returns it as a string column.
        /// </summary>
        /// <remarks>
        /// This is the reverse of unbase64.
        /// </remarks>
        /// <param name="column">Column to apply</param>
        /// <returns>Column object</returns>
        public static Column Base64(Column column)
        {
            return ApplyFunction("base64", column);
        }

        /// <summary>
        /// Concatenates multiple input string columns together into a single string column,
        /// using the given separator.
        /// </summary>
        /// <param name="sep">Separator used for string concatenation</param>
        /// <param name="columns">Columns to apply</param>
        /// <returns>Column object</returns>
        public static Column ConcatWs(string sep, params Column[] columns)
        {
            return ApplyFunction("concat_ws", sep, columns);
        }

        /// <summary>
        /// Computes the first argument into a string from a binary using the provided
        /// character set (one of 'US-ASCII', 'ISO-8859-1', 'UTF-8', 'UTF-16BE', 'UTF-16LE',
        /// 'UTF-16')
        /// </summary>
        /// <param name="column">Column to apply</param>
        /// <param name="charset">Character set</param>
        /// <returns>Column object</returns>
        public static Column Decode(Column column, string charset)
        {
            return ApplyFunction("decode", column, charset);
        }

        /// <summary>
        /// Computes the first argument into a binary from a string using the provided
        /// character set (one of 'US-ASCII', 'ISO-8859-1', 'UTF-8', 'UTF-16BE', 'UTF-16LE',
        /// 'UTF-16')
        /// </summary>
        /// <param name="column">Column to apply</param>
        /// <param name="charset">Character set</param>
        /// <returns>Column object</returns>
        public static Column Encode(Column column, string charset)
        {
            return ApplyFunction("encode", column, charset);
        }

        /// <summary>
        /// Formats the given numeric `column` to a format like '#,###,###.##',
        /// rounded to the given `d` decimal places with HALF_EVEN round mode,
        /// and returns the result as a string column.
        /// </summary>
        /// <param name="column">Column to apply</param>
        /// <param name="d">Decimal places for rounding</param>
        /// <returns>Column object</returns>
        public static Column FormatNumber(Column column, int d)
        {
            return ApplyFunction("format_number", column, d);
        }

        /// <summary>
        /// Formats the arguments in printf-style and returns the result as a string column.
        /// </summary>
        /// <param name="format">Printf-style format</param>
        /// <param name="columns">Columns to apply</param>
        /// <returns>Column object</returns>
        public static Column FormatString(string format, params Column[] columns)
        {
            return ApplyFunction("format_string", format, columns);
        }

        /// <summary>
        /// Returns a new string column by converting the first letter of each word to uppercase.
        /// Words are delimited by whitespace.
        /// </summary>
        /// <remarks>
        /// </remarks>
        /// <param name="column">Column to apply</param>
        /// <returns>Column object</returns>
        public static Column InitCap(Column column)
        {
            return ApplyFunction("initcap", column);
        }

        /// <summary>
        /// Locate the position of the first occurrence of the given substring.
        /// </summary>
        /// <remarks>
        /// The position is not zero based, but 1 based index. Returns 0 if the given substring
        /// could not be found.
        /// </remarks>
        /// <param name="column">Column to apply</param>
        /// <param name="substring">Substring to find</param>
        /// <returns>Column object</returns>
        public static Column Instr(Column column, string substring)
        {
            return ApplyFunction("instr", column, substring);
        }

        /// <summary>
        /// Computes the character length of a given string or number of bytes of a binary string.
        /// </summary>
        /// <remarks>
        /// The length of character strings includes the trailing spaces. The length of binary
        /// strings includes binary zeros.
        /// </remarks>
        /// <param name="column">Column to apply</param>
        /// <returns>Column object</returns>
        public static Column Length(Column column)
        {
            return ApplyFunction("length", column);
        }

        /// <summary>
        /// Converts a string column to lower case.
        /// </summary>
        /// <param name="column">Column to apply</param>
        /// <returns>Column object</returns>
        public static Column Lower(Column column)
        {
            return ApplyFunction("lower", column);
        }

        /// <summary>
        /// Computes the Levenshtein distance of the two given string columns.
        /// </summary>
        /// <param name="left">Left side column to apply</param>
        /// <param name="right">Right side column to apply</param>
        /// <returns>Column object</returns>
        public static Column Levenshtein(Column left, Column right)
        {
            return ApplyFunction("levenshtein", left, right);
        }

        /// <summary>
        /// Locate the position of the first occurrence of the given substring.
        /// </summary>
        /// <remarks>
        /// The position is not zero based, but 1 based index. Returns 0 if the given substring
        /// could not be found.
        /// </remarks>
        /// <param name="substring">Substring to find</param>
        /// <param name="column">Column to apply</param>
        /// <returns>Column object</returns>
        public static Column Locate(string substring, Column column)
        {
            return ApplyFunction("locate", substring, column);
        }

        /// <summary>
        /// Locate the position of the first occurrence of the given substring
        /// starting from the given position offset.
        /// </summary>
        /// <remarks>
        /// The position is not zero based, but 1 based index. Returns 0 if the given substring
        /// could not be found.
        /// </remarks>
        /// <param name="substring">Substring to find</param>
        /// <param name="column">Column to apply</param>
        /// <param name="pos">Offset to start the search</param>
        /// <returns>Column object</returns>
        public static Column Locate(string substring, Column column, int pos)
        {
            return ApplyFunction("locate", substring, column, pos);
        }

        /// <summary>
        /// Left-pad the string column with pad to the given length `len`. If the string column is
        /// longer than `len`, the return value is shortened to `len` characters.
        /// </summary>
        /// <param name="column">Column to apply</param>
        /// <param name="len">Length of padded string</param>
        /// <param name="pad">String used for padding</param>
        /// <returns>Column object</returns>
        public static Column Lpad(Column column, int len, string pad)
        {
            return ApplyFunction("lpad", column, len, pad);
        }

        /// <summary>
        /// Trim the spaces from left end for the given string column.
        /// </summary>
        /// <param name="column">Column to apply</param>
        /// <returns>Column object</returns>
        public static Column Ltrim(Column column)
        {
            return ApplyFunction("ltrim", column);
        }

        /// <summary>
        /// Trim the specified character string from left end for the given string column.
        /// </summary>
        /// <param name="column">Column to apply</param>
        /// <param name="trimString">String to trim</param>
        /// <returns>Column object</returns>
        public static Column Ltrim(Column column, string trimString)
        {
            return ApplyFunction("ltrim", column, trimString);
        }

        /// <summary>
        /// Extract a specific group matched by a Java regex, from the specified string column.
        /// </summary>
        /// <remarkes>
        /// If the regex did not match, or the specified group did not match,
        /// an empty string is returned.
        /// </remarkes>
        /// <param name="column">Column to apply</param>
        /// <param name="exp">Regular expression to match</param>
        /// <param name="groupIdx">Group index to extract</param>
        /// <returns>Column object</returns>
        public static Column RegexpExtract(Column column, string exp, int groupIdx)
        {
            return ApplyFunction("regexp_extract", column, exp, groupIdx);
        }

        /// <summary>
        /// Replace all substrings of the specified string value that match the pattern with
        /// the given replacement string.
        /// </summary>
        /// <param name="column">Column to apply</param>
        /// <param name="pattern">Regular expression to match</param>
        /// <param name="replacement">String to replace with</param>
        /// <returns>Column object</returns>
        public static Column RegexpReplace(Column column, string pattern, string replacement)
        {
            return ApplyFunction("regexp_replace", column, pattern, replacement);
        }

        /// <summary>
        /// Replace all substrings of the specified string value that match the pattern with
        /// the given replacement string.
        /// </summary>
        /// <param name="column">Column to apply</param>
        /// <param name="pattern">Regular expression to match</param>
        /// <param name="replacement">String to replace with</param>
        /// <returns>Column object</returns>
        public static Column RegexpReplace(Column column, Column pattern, Column replacement)
        {
            return ApplyFunction("regexp_replace", column, pattern, replacement);
        }

        /// <summary>
        /// Decodes a BASE64 encoded string column and returns it as a binary column.
        /// </summary>
        /// <param name="column">Column to apply</param>
        /// <returns>Column object</returns>
        public static Column Unbase64(Column column)
        {
            return ApplyFunction("unbase64", column);
        }

        /// <summary>
        /// Right-pad the string column with pad to the given length `len`. If the string column is
        /// longer than `len`, the return value is shortened to `len` characters.
        /// </summary>
        /// <param name="column">Column to apply</param>
        /// <param name="len">Length of padded string</param>
        /// <param name="pad">String used for padding</param>
        /// <returns>Column object</returns>
        public static Column Rpad(Column column, int len, string pad)
        {
            return ApplyFunction("rpad", column, len, pad);
        }

        /// <summary>
        /// Repeats a string column `n` times, and returns it as a new string column.
        /// </summary>
        /// <param name="column">Column to apply</param>
        /// <param name="n">Repeatation number</param>
        /// <returns>Column object</returns>
        public static Column Repeat(Column column, int n)
        {
            return ApplyFunction("repeat", column, n);
        }

        /// <summary>
        /// Trim the spaces from right end for the specified string value.
        /// </summary>
        /// <param name="column">Column to apply</param>
        /// <returns>Column object</returns>
        public static Column Rtrim(Column column)
        {
            return ApplyFunction("rtrim", column);
        }

        /// <summary>
        /// Trim the specified character string from right end for the given string column.
        /// </summary>
        /// <param name="column">Column to apply</param>
        /// <param name="trimString">String to trim</param>
        /// <returns>Column object</returns>
        public static Column Rtrim(Column column, string trimString)
        {
            return ApplyFunction("rtrim", column, trimString);
        }

        /// <summary>
        /// Returns the soundex code for the specified expression.
        /// </summary>
        /// <param name="column">Column to apply</param>
        /// <returns>Column object</returns>
        public static Column Soundex(Column column)
        {
            return ApplyFunction("soundex", column);
        }

        /// <summary>
        /// Splits string with a regular expression pattern.
        /// </summary>
        /// <param name="column">Column to apply</param>
        /// <param name="pattern">Regular expression pattern</param>
        /// <returns>Column object</returns>
        public static Column Split(Column column, string pattern)
        {
            return ApplyFunction("split", column, pattern);
        }

        /// <summary>
        /// Returns the substring (or slice of byte array) starting from the given
        /// position for the given length.
        /// </summary>
        /// <remarks>
        /// The position is not zero based, but 1 based index.
        /// </remarks>
        /// <param name="column">Column to apply</param>
        /// <param name="pos">Starting position</param>
        /// <param name="len">Length of the substring</param>
        /// <returns>Column object</returns>
        public static Column Substring(Column column, int pos, int len)
        {
            return ApplyFunction("substring", column, pos, len);
        }

        /// <summary>
        /// Returns the substring from the given string before `count` occurrences of
        /// the given delimiter.
        /// </summary>
        /// <param name="column">Column to apply</param>
        /// <param name="delimiter">Delimiter to find</param>
        /// <param name="count">Number of occurrences of delimiter</param>
        /// <returns>Column object</returns>
        public static Column SubstringIndex(Column column, string delimiter, int count)
        {
            return ApplyFunction("substring_index", column, delimiter, count);
        }

        /// <summary>
        /// Translate any characters that match with the given `matchingString` in the column
        /// by the given `replaceString`.
        /// </summary>
        /// <param name="column">Column to apply</param>
        /// <param name="matchingString">String to match</param>
        /// <param name="replaceString">String to replace with</param>
        /// <returns>Column object</returns>
        public static Column Translate(Column column, string matchingString, string replaceString)
        {
            return ApplyFunction("translate", column, matchingString, replaceString);
        }

        /// <summary>
        /// Trim the spaces from both ends for the specified string column.
        /// </summary>
        /// <param name="column">Column to apply</param>
        /// <returns>Column object</returns>
        public static Column Trim(Column column)
        {
            return ApplyFunction("trim", column);
        }

        /// <summary>
        /// Trim the specified character from both ends for the specified string column.
        /// </summary>
        /// <param name="column">Column to apply</param>
        /// <param name="trimString">String to trim</param>
        /// <returns>Column object</returns>
        public static Column Trim(Column column, string trimString)
        {
            return ApplyFunction("trim", column, trimString);
        }

        /// <summary>
        /// Converts a string column to upper case.
        /// </summary>
        /// <param name="column">Column to apply</param>
        /// <returns>Column object</returns>
        public static Column Upper(Column column)
        {
            return ApplyFunction("upper", column);
        }

        /////////////////////////////////////////////////////////////////////////////////
        // DateTime functions
        /////////////////////////////////////////////////////////////////////////////////

        /// <summary>
        /// Returns the date that is `numMonths` after `startDate`.
        /// </summary>
        /// <param name="startDate">Start date</param>
        /// <param name="numMonths">Number of months to add to start date</param>
        /// <returns>Column object</returns>
        public static Column AddMonths(Column startDate, int numMonths)
        {
            return ApplyFunction("add_months", startDate, numMonths);
        }

        /// <summary>
        /// Returns the current date as a date column.
        /// </summary>
        /// <returns>Column object</returns>
        public static Column CurrentDate()
        {
            return ApplyFunction("current_date");
        }

        /// <summary>
        /// Returns the current timestamp as a timestamp column.
        /// </summary>
        /// <returns>Column object</returns>
        public static Column CurrentTimestamp()
        {
            return ApplyFunction("current_timestamp");
        }

        /// <summary>
        /// Converts a date/timestamp/string to a value of string in the format specified
        /// by the date format given by the second argument.
        /// </summary>
        /// <param name="dateExpr">Date expression</param>
        /// <param name="format">Format string to apply</param>
        /// <returns>Column object</returns>
        public static Column DateFormat(Column dateExpr, string format)
        {
            return ApplyFunction("date_format", dateExpr, format);
        }

        /// <summary>
        /// Returns the date that is `days` days after `start`.
        /// </summary>
        /// <param name="start">Start date</param>
        /// <param name="days">Number of days to add to start data</param>
        /// <returns>Column object</returns>
        public static Column DateAdd(Column start, int days)
        {
            return ApplyFunction("date_add", start, days);
        }

        /// <summary>
        /// Returns the date that is `days` days before `start`.
        /// </summary>
        /// <param name="start">Start date</param>
        /// <param name="days">Number of days to subtract from start data</param>
        /// <returns>Column object</returns>
        public static Column DateSub(Column start, int days)
        {
            return ApplyFunction("date_sub", start, days);
        }

        /// <summary>
        /// Returns the number of days from `start` to `end`.
        /// </summary>
        /// <param name="start">Start date</param>
        /// <param name="end">End date</param>
        /// <returns>Column object</returns>
        public static Column DateDiff(Column end, Column start)
        {
            return ApplyFunction("datediff", end, start);
        }

        /// <summary>
        /// Extracts the year as an integer from a given date/timestamp/string.
        /// </summary>
        /// <param name="column">Column to apply</param>
        /// <returns>Column object</returns>
        public static Column Year(Column column)
        {
            return ApplyFunction("year", column);
        }

        /// <summary>
        /// Extracts the quarter as an integer from a given date/timestamp/string.
        /// </summary>
        /// <param name="column">Column to apply</param>
        /// <returns>Column object</returns>
        public static Column Quarter(Column column)
        {
            return ApplyFunction("quarter", column);
        }

        /// <summary>
        /// Extracts the month as an integer from a given date/timestamp/string.
        /// </summary>
        /// <param name="column">Column to apply</param>
        /// <returns>Column object</returns>
        public static Column Month(Column column)
        {
            return ApplyFunction("month", column);
        }

        /// <summary>
        /// Extracts the day of the week as an integer from a given date/timestamp/string.
        /// </summary>
        /// <param name="column">Column to apply</param>
        /// <returns>Column object</returns>
        public static Column DayOfWeek(Column column)
        {
            return ApplyFunction("dayofweek", column);
        }

        /// <summary>
        /// Extracts the day of the month as an integer from a given date/timestamp/string.
        /// </summary>
        /// <param name="column">Column to apply</param>
        /// <returns>Column object</returns>
        public static Column DayOfMonth(Column column)
        {
            return ApplyFunction("dayofmonth", column);
        }

        /// <summary>
        /// Extracts the day of the year as an integer from a given date/timestamp/string.
        /// </summary>
        /// <param name="column">Column to apply</param>
        /// <returns>Column object</returns>
        public static Column DayOfYear(Column column)
        {
            return ApplyFunction("dayofyear", column);
        }

        /// <summary>
        /// Extracts the hours as an integer from a given date/timestamp/string.
        /// </summary>
        /// <param name="column">Column to apply</param>
        /// <returns>Column object</returns>
        public static Column Hour(Column column)
        {
            return ApplyFunction("hour", column);
        }

        /// <summary>
        /// Returns the last day of the month which the given date belongs to.
        /// </summary>
        /// <param name="column">Column to apply</param>
        /// <returns>Column object</returns>
        public static Column LastDay(Column column)
        {
            return ApplyFunction("last_day", column);
        }

        /// <summary>
        /// Extracts the minutes as an integer from a given date/timestamp/string.
        /// </summary>
        /// <param name="column">Column to apply</param>
        /// <returns>Column object</returns>
        public static Column Minute(Column column)
        {
            return ApplyFunction("minute", column);
        }

        /// <summary>
        /// Returns number of months between dates `end` and `stasrt`.
        /// </summary>
        /// <param name="end">Date column</param>
        /// <param name="start">Date column</param>
        /// <returns>Column object</returns>
        public static Column MonthsBetween(Column end, Column start)
        {
            return ApplyFunction("months_between", end, start);
        }

        /// <summary>
        /// Returns number of months between dates `end` and `start`. If `roundOff` is set to true,
        /// the result is rounded off to 8 digits; it is not rounded otherwise.
        /// </summary>
        /// <param name="end">Date column</param>
        /// <param name="start">Date column</param>
        /// <param name="roundOff">To round or not</param>
        /// <returns>Column object</returns>
        [Since(Versions.V2_4_0)]
        public static Column MonthsBetween(Column end, Column start, bool roundOff)
        {
            return ApplyFunction("months_between", end, start, roundOff);
        }

        /// <summary>
        /// Given a date column, returns the first date which is later than the value of
        /// the date column that is on the specified day of the week.
        /// </summary>
        /// <param name="date">Date column</param>
        /// <param name="dayOfWeek">
        /// One of the following (case-insensitive):
        ///   "Mon", "Tue", "Wed", "Thu", "Fri", "Sat", "Sun".
        /// </param>
        /// <returns>Column object</returns>
        public static Column NextDay(Column date, string dayOfWeek)
        {
            return ApplyFunction("next_day", date, dayOfWeek);
        }

        /// <summary>
        /// Extracts the seconds as an integer from a given date/timestamp/string.
        /// </summary>
        /// <param name="column">Column to apply</param>
        /// <returns>Column object</returns>
        public static Column Second(Column column)
        {
            return ApplyFunction("second", column);
        }

        /// <summary>
        /// Extracts the week number as an integer from a given date/timestamp/string.
        /// </summary>
        /// <param name="column">Column to apply</param>
        /// <returns>Column object</returns>
        public static Column WeekOfYear(Column column)
        {
            return ApplyFunction("weekofyear", column);
        }

        /// <summary>
        /// Converts the number of seconds from UNIX epoch (1970-01-01 00:00:00 UTC) to a string
        /// representing the timestamp of that moment in the current system time zone with
        /// a default format "yyyy-MM-dd HH:mm:ss".
        /// </summary>
        /// <param name="column">Column to apply</param>
        /// <returns>Column object</returns>
        public static Column FromUnixTime(Column column)
        {
            return ApplyFunction("from_unixtime", column);
        }

        /// <summary>
        /// Converts the number of seconds from UNIX epoch (1970-01-01 00:00:00 UTC) to a string
        /// representing the timestamp of that moment in the current system time zone with
        /// the given format.
        /// </summary>
        /// <param name="column">Column to apply</param>
        /// <param name="format">Format of the timestamp</param>
        /// <returns>Column object</returns>
        public static Column FromUnixTime(Column column, string format)
        {
            return ApplyFunction("from_unixtime", column, format);
        }

        /// <summary>
        /// Returns the current Unix timestamp (in seconds).
        /// </summary>
        /// <remarks>
        /// All calls of `UnixTimestamp` within the same query return the same value
        /// (i.e. the current timestamp is calculated at the start of query evaluation).
        /// </remarks>
        /// <returns>Column object</returns>
        public static Column UnixTimestamp()
        {
            return ApplyFunction("unix_timestamp");
        }

        /// <summary>
        /// Converts time string in format yyyy-MM-dd HH:mm:ss to Unix timestamp (in seconds),
        /// using the default timezone and the default locale.
        /// </summary>
        /// <param name="column">Column to apply</param>
        /// <returns>Column object</returns>
        public static Column UnixTimestamp(Column column)
        {
            return ApplyFunction("unix_timestamp", column);
        }

        /// <summary>
        /// Converts time string with given format to Unix timestamp (in seconds).
        /// </summary>
        /// <remarks>
        /// Supported date format can be found:
        /// http://docs.oracle.com/javase/tutorial/i18n/format/simpleDateFormat.html
        /// </remarks>
        /// <param name="column">Column to apply</param>
        /// <param name="format">Date format</param>
        /// <returns>Column object</returns>
        public static Column UnixTimestamp(Column column, string format)
        {
            return ApplyFunction("unix_timestamp", column, format);
        }

        /// <summary>
        /// Convert time string to a Unix timestamp (in seconds) by casting rules to
        /// `TimestampType`.
        /// </summary>
        /// <param name="column">Column to apply</param>
        /// <returns>Column object</returns>
        public static Column ToTimestamp(Column column)
        {
            return ApplyFunction("to_timestamp", column);
        }

        /// <summary>
        /// Convert time string to a Unix timestamp (in seconds) with specified format.
        /// </summary>
        /// <remarks>
        /// Supported date format can be found:
        /// http://docs.oracle.com/javase/tutorial/i18n/format/simpleDateFormat.html
        /// </remarks>
        /// <param name="column">Column to apply</param>
        /// <param name="format">Date format</param>
        /// <returns>Column object</returns>
        public static Column ToTimestamp(Column column, string format)
        {
            return ApplyFunction("to_timestamp", column, format);
        }

        /// <summary>
        /// Converts the column into `DateType` by casting rules to `DateType`.
        /// </summary>
        /// <param name="column">Column to apply</param>
        /// <returns>Column object</returns>
        public static Column ToDate(Column column)
        {
            return ApplyFunction("to_date", column);
        }

        /// <summary>
        /// Converts the column into a `DateType` with a specified format.
        /// </summary>
        /// <remarks>
        /// Supported date format can be found:
        /// http://docs.oracle.com/javase/tutorial/i18n/format/simpleDateFormat.html
        /// </remarks>
        /// <param name="column">Column to apply</param>
        /// <param name="format">Date format</param>
        /// <returns>Column object</returns>
        public static Column ToDate(Column column, string format)
        {
            return ApplyFunction("to_date", column, format);
        }

        /// <summary>
        /// Returns date truncated to the unit specified by the format.
        /// </summary>
        /// <param name="column">Column to apply</param>
        /// <param name="format">
        /// 'year', 'yyyy', 'yy' for truncate by year, or
        /// 'month', 'mon', 'mm' for truncate by month
        /// </param>
        /// <returns>Column object</returns>
        public static Column Trunc(Column column, string format)
        {
            return ApplyFunction("trunc", column, format);
        }

        /// <summary>
        /// Returns timestamp truncated to the unit specified by the format.
        /// </summary>
        /// <param name="format">
        /// 'year', 'yyyy', 'yy' for truncate by year, or
        /// 'month', 'mon', 'mm' for truncate by month, or
        /// 'day', 'dd' for truncate by day, or
        /// 'second', 'minute', 'hour', 'week', 'month', 'quarter'
        /// </param>
        /// <param name="column">Column to apply</param>
        /// <returns>Column object</returns>
        public static Column DateTrunc(string format, Column column)
        {
            return ApplyFunction("date_trunc", format, column);
        }

        /// <summary>
        /// Given a timestamp like '2017-07-14 02:40:00.0', interprets it as a time in UTC,
        /// and renders that time as a timestamp in the given time zone. For example, 'GMT+1'
        /// would yield '2017-07-14 03:40:00.0'.
        /// </summary>
        /// <remarks>
        /// This API is deprecated in Spark 3.0.
        /// </remarks>
        /// <param name="column">Column to apply</param>
        /// <param name="tz">Timezone string</param>
        /// <returns>Column object</returns>
        [Deprecated(Versions.V3_0_0)]
        public static Column FromUtcTimestamp(Column column, string tz)
        {
            return ApplyFunction("from_utc_timestamp", column, tz);
        }

        /// <summary>
        /// Given a timestamp like '2017-07-14 02:40:00.0', interprets it as a time in UTC,
        /// and renders that time as a timestamp in the given time zone. For example, 'GMT+1'
        /// would yield '2017-07-14 03:40:00.0'.
        /// </summary>
        /// <remarks>
        /// This API is deprecated in Spark 3.0.
        /// </remarks>
        /// <param name="column">Column to apply</param>
        /// <param name="tz">Timezone expression</param>
        /// <returns>Column object</returns>
        [Since(Versions.V2_4_0)]
        [Deprecated(Versions.V3_0_0)]
        public static Column FromUtcTimestamp(Column column, Column tz)
        {
            return ApplyFunction("from_utc_timestamp", column, tz);
        }

        /// <summary>
        /// Given a timestamp like '2017-07-14 02:40:00.0', interprets it as a time in the
        /// given time zone, and renders that time as a timestamp in UTC. For example, 'GMT+1'
        /// would yield '2017-07-14 01:40:00.0'.
        /// </summary>
        /// <remarks>
        /// This API is deprecated in Spark 3.0.
        /// </remarks>
        /// <param name="column">Column to apply</param>
        /// <param name="tz">Timezone string</param>
        /// <returns>Column object</returns>
        [Deprecated(Versions.V3_0_0)]
        public static Column ToUtcTimestamp(Column column, string tz)
        {
            return ApplyFunction("to_utc_timestamp", column, tz);
        }

        /// <summary>
        /// Given a timestamp like '2017-07-14 02:40:00.0', interprets it as a time in the
        /// given time zone, and renders that time as a timestamp in UTC. For example, 'GMT+1'
        /// would yield '2017-07-14 01:40:00.0'.
        /// </summary>
        /// <remarks>
        /// This API is deprecated in Spark 3.0.
        /// </remarks>
        /// <param name="column">Column to apply</param>
        /// <param name="tz">Timezone expression</param>
        /// <returns>Column object</returns>
        [Since(Versions.V2_4_0)]
        [Deprecated(Versions.V3_0_0)]
        public static Column ToUtcTimestamp(Column column, Column tz)
        {
            return ApplyFunction("to_utc_timestamp", column, tz);
        }

        /// <summary>
        /// Bucketize rows into one or more time windows given a timestamp column.
        /// </summary>
        /// <remarks>
        /// Refer to org.apache.spark.unsafe.types.CalendarInterval for the duration strings.
        /// </remarks>
        /// <param name="column">The column to use as the timestamp for windowing by time</param>
        /// <param name="windowDuration">A string specifying the width of the window</param>
        /// <param name="slideDuration">
        /// A string specifying the sliding interval of the window
        /// </param>
        /// <param name="startTime">
        /// The offset with respect to 1970-01-01 00:00:00 UTC with which to start window intervals
        /// </param>
        /// <returns>Column object</returns>
        public static Column Window(
            Column column,
            string windowDuration,
            string slideDuration,
            string startTime)
        {
            return ApplyFunction("window", column, windowDuration, slideDuration, startTime);
        }

        /// <summary>
        /// Bucketize rows into one or more time windows given a timestamp column.
        /// </summary>
        /// <remarks>
        /// Refer to org.apache.spark.unsafe.types.CalendarInterval for the duration strings.
        /// </remarks>
        /// <param name="column">The column to use as the timestamp for windowing by time</param>
        /// <param name="windowDuration">A string specifying the width of the window</param>
        /// <param name="slideDuration">
        /// A string specifying the sliding interval of the window
        /// </param>
        /// <returns>Column object</returns>
        public static Column Window(
            Column column,
            string windowDuration,
            string slideDuration)
        {
            return ApplyFunction("window", column, windowDuration, slideDuration);
        }

        /// <summary>
        /// Generates tumbling time windows given a timestamp specifying column.
        /// </summary>
        /// <param name="column">The column to use as the timestamp for windowing by time</param>
        /// <param name="windowDuration">
        /// A string specifying the width of the window.
        /// Refer to org.apache.spark.unsafe.types.CalendarInterval for the duration strings.
        /// </param>
        /// <returns>Column object</returns>
        public static Column Window(Column column, string windowDuration)
        {
            return ApplyFunction("window", column, windowDuration);
        }

        /////////////////////////////////////////////////////////////////////////////////
        // Collection functions
        /////////////////////////////////////////////////////////////////////////////////

        /// <summary>
        /// Returns null if the array is null, true if the array contains `value`,
        /// and false otherwise.
        /// </summary>
        /// <param name="column">Column to apply</param>
        /// <param name="value">Value to check for existence</param>
        /// <returns>Column object</returns>
        public static Column ArrayContains(Column column, object value)
        {
            return ApplyFunction("array_contains", column, value);
        }

        /// <summary>
        /// Returns true if `a1` and `a2` have at least one non-null element in common.
        /// If not and both arrays are non-empty and any of them contains a null,
        /// it returns null. It returns false otherwise.
        /// </summary>
        /// <param name="a1">Left side array</param>
        /// <param name="a2">Right side array</param>
        /// <returns>Column object</returns>
        [Since(Versions.V2_4_0)]
        public static Column ArraysOverlap(Column a1, Column a2)
        {
            return ApplyFunction("arrays_overlap", a1, a2);
        }

        /// <summary>
        /// Returns an array containing all the elements in `column` from index `start`
        /// (or starting from the end if `start` is negative) with the specified `length`.
        /// </summary>
        /// <param name="column">Column to apply</param>
        /// <param name="start">Start position in the array</param>
        /// <param name="length">Length for slicing</param>
        /// <returns>Column object</returns>
        [Since(Versions.V2_4_0)]
        public static Column Slice(Column column, int start, int length)
        {
            return ApplyFunction("slice", column, start, length);
        }

        /// <summary>
        /// Concatenates the elements of `column` using the `delimiter`.
        /// Null values are replaced with `nullReplacement`.
        /// </summary>
        /// <param name="column">Column to apply</param>
        /// <param name="delimiter">Delimiter for join</param>
        /// <param name="nullReplacement">String to replace null value</param>
        /// <returns>Column object</returns>
        [Since(Versions.V2_4_0)]
        public static Column ArrayJoin(Column column, string delimiter, string nullReplacement)
        {
            return ApplyFunction("array_join", column, delimiter, nullReplacement);
        }

        /// <summary>
        /// Concatenates the elements of `column` using the `delimiter`.
        /// </summary>
        /// <param name="column">Column to apply</param>
        /// <param name="delimiter">Delimiter for join</param>
        /// <returns>Column object</returns>
        [Since(Versions.V2_4_0)]
        public static Column ArrayJoin(Column column, string delimiter)
        {
            return ApplyFunction("array_join", column, delimiter);
        }

        /// <summary>
        /// Concatenates multiple input columns together into a single column.
        /// </summary>
        /// <remarks>
        /// If all inputs are binary, concat returns an output as binary.
        /// Otherwise, it returns as string.
        /// </remarks>
        /// <param name="columns">Columns to apply</param>
        /// <returns>Column object</returns>
        public static Column Concat(params Column[] columns)
        {
            return ApplyFunction("concat", (object)columns);
        }

        /// <summary>
        /// Locates the position of the first occurrence of the value in the given array as long.
        /// Returns null if either of the arguments are null.
        /// </summary>
        /// <remarks>
        /// The position is not zero based, but 1 based index.
        /// Returns 0 if value could not be found in array.
        /// </remarks>
        /// <param name="column">Column to apply</param>
        /// <param name="value">Value to locate</param>
        /// <returns>Column object</returns>
        [Since(Versions.V2_4_0)]
        public static Column ArrayPosition(Column column, object value)
        {
            return ApplyFunction("array_position", column, value);
        }

        /// <summary>
        /// Returns element of array at given index in `value` if column is array.
        /// Returns value for the given key in `value` if column is map.
        /// </summary>
        /// <param name="column">Column to apply</param>
        /// <param name="value">Value to locate</param>
        /// <returns>Column object</returns>
        [Since(Versions.V2_4_0)]
        public static Column ElementAt(Column column, object value)
        {
            return ApplyFunction("element_at", column, value);
        }

        /// <summary>
        /// Sorts the input array in ascending order. The elements of the input array must
        /// be sortable. Null elements will be placed at the end of the returned array.
        /// </summary>
        /// <param name="column">Column to apply</param>
        /// <returns>Column object</returns>
        [Since(Versions.V2_4_0)]
        public static Column ArraySort(Column column)
        {
            return ApplyFunction("array_sort", column);
        }

        /// <summary>
        /// Remove all elements that equal to element from the given array.
        /// </summary>
        /// <param name="column">Column to apply</param>
        /// <param name="element">Element to remove</param>
        /// <returns></returns>
        [Since(Versions.V2_4_0)]
        public static Column ArrayRemove(Column column, object element)
        {
            return ApplyFunction("array_remove", column, element);
        }

        /// <summary>
        /// Removes duplicate values from the array.
        /// </summary>
        /// <param name="column">Column to apply</param>
        /// <returns>Column object</returns>
        [Since(Versions.V2_4_0)]
        public static Column ArrayDistinct(Column column)
        {
            return ApplyFunction("array_distinct", column);
        }

        /// <summary>
        /// Returns an array of the elements in the intersection of the given two arrays,
        /// without duplicates.
        /// </summary>s
        /// <param name="col1">Left side column to apply</param>
        /// <param name="col2">Right side column to apply</param>
        /// <returns>Column object</returns>
        [Since(Versions.V2_4_0)]
        public static Column ArrayIntersect(Column col1, Column col2)
        {
            return ApplyFunction("array_intersect", col1, col2);
        }

        /// <summary>
        /// Returns an array of the elements in the union of the given two arrays,
        /// without duplicates.
        /// </summary>
        /// <param name="col1">Left side column to apply</param>
        /// <param name="col2">Right side column to apply</param>
        /// <returns>Column object</returns>
        [Since(Versions.V2_4_0)]
        public static Column ArrayUnion(Column col1, Column col2)
        {
            return ApplyFunction("array_union", col1, col2);
        }

        /// <summary>
        /// Returns an array of the elements in the `col1` but not in the `col2`,
        /// without duplicates. The order of elements in the result is nondeterministic.
        /// </summary>
        /// <param name="col1">Left side column to apply</param>
        /// <param name="col2">Right side column to apply</param>
        /// <returns>Column object</returns>
        [Since(Versions.V2_4_0)]
        public static Column ArrayExcept(Column col1, Column col2)
        {
            return ApplyFunction("array_except", col1, col2);
        }

        /// <summary>
        /// Creates a new row for each element in the given array or map column.
        /// </summary>
        /// <param name="column">Column to apply</param>
        /// <returns>Column object</returns>
        public static Column Explode(Column column)
        {
            return ApplyFunction("explode", column);
        }

        /// <summary>
        /// Creates a new row for each element in the given array or map column.
        /// Unlike Explode(), if the array/map is null or empty then null is produced.
        /// </summary>
        /// <param name="column">Column to apply</param>
        /// <returns>Column object</returns>
        public static Column ExplodeOuter(Column column)
        {
            return ApplyFunction("explode_outer", column);
        }

        /// <summary>
        /// Creates a new row for each element with position in the given array or map column.
        /// </summary>
        /// <param name="column">Column to apply</param>
        /// <returns>Column object</returns>
        public static Column PosExplode(Column column)
        {
            return ApplyFunction("posexplode", column);
        }

        /// <summary>
        /// Creates a new row for each element with position in the given array or map column.
        /// Unlike Posexplode(), if the array/map is null or empty then the row(null, null)
        /// is produced.
        /// </summary>
        /// <param name="column">Column to apply</param>
        /// <returns>Column object</returns>
        public static Column PosExplodeOuter(Column column)
        {
            return ApplyFunction("posexplode_outer", column);
        }

        /// <summary>
        /// Extracts JSON object from a JSON string based on path specified, and returns JSON
        /// string of the extracted JSON object.
        /// </summary>
        /// <param name="column">Column to apply</param>
        /// <param name="path">JSON file path</param>
        /// <returns>Column object</returns>
        public static Column GetJsonObject(Column column, string path)
        {
            return ApplyFunction("get_json_object", column, path);
        }

        /// <summary>
        /// Creates a new row for a JSON column according to the given field names.
        /// </summary>
        /// <param name="column">Column to apply</param>
        /// <param name="fields">Field names</param>
        /// <returns>Column object</returns>
        public static Column JsonTuple(Column column, params string[] fields)
        {
            return ApplyFunction("json_tuple", column, fields);
        }

        /// <summary>
        /// Parses a column containing a JSON string into a `StructType` or `ArrayType`
        /// of `StructType`s with the specified schema.
        /// </summary>
        /// <param name="column">Column to apply</param>
        /// <param name="schema">JSON format string or DDL-formatted string for a schema</param>
        /// <param name="options">Options for JSON parsing</param>
        /// <returns>Column object</returns>
        public static Column FromJson(
            Column column,
            string schema,
            Dictionary<string, string> options = null)
        {
            return ApplyFunction(
                "from_json",
                column,
                schema,
                options ?? new Dictionary<string, string>());
        }

        /// <summary>
        /// Parses a column containing a JSON string into a `StructType` or `ArrayType`
        /// of `StructType`s with the specified schema.
        /// </summary>
        /// <param name="column">String column containing JSON data</param>
        /// <param name="schema">The schema to use when parsing the JSON string</param>
        /// <param name="options">Options for JSON parsing</param>
        /// <returns>Column object</returns>
        [Since(Versions.V2_4_0)]
        public static Column FromJson(
            Column column,
            Column schema,
            Dictionary<string, string> options = null)
        {
            return ApplyFunction(
                "from_json",
                column,
                schema,
                options ?? new Dictionary<string, string>());
        }

        /// <summary>
        /// Parses a JSON string and infers its schema in DDL format.
        /// </summary>
        /// <param name="json">JSON string</param>
        /// <returns>Column object</returns>
        [Since(Versions.V2_4_0)]
        public static Column SchemaOfJson(string json)
        {
            return ApplyFunction("schema_of_json", json);
        }

        /// <summary>
        /// Parses a JSON string and infers its schema in DDL format.
        /// </summary>
        /// <param name="json">String literal containing a JSON string.</param>
        /// <returns>Column object</returns>
        [Since(Versions.V2_4_0)]
        public static Column SchemaOfJson(Column json)
        {
            return ApplyFunction("schema_of_json", json);
        }

        /// <summary>
        /// Converts a column containing a `StructType`, `ArrayType` of `StructType`s,
        /// a `MapType` or `ArrayType` of `MapType`s into a JSON string.
        /// </summary>
        /// <param name="column">Column to apply</param>
        /// <param name="options">Options for JSON conversion</param>
        /// <returns>Column object</returns>
        public static Column ToJson(
            Column column,
            Dictionary<string, string> options = null)
        {
            return ApplyFunction(
                "to_json",
                column,
                options ?? new Dictionary<string, string>());
        }

        /// <summary>
        /// Returns length of array or map.
        /// </summary>
        /// <param name="column">Column to apply</param>
        /// <returns>Column object</returns>
        public static Column Size(Column column)
        {
            return ApplyFunction("size", column);
        }

        /// <summary>
        /// Sorts the input array for the given column in ascending (default) or
        /// descending order, the natural ordering of the array elements.
        /// </summary>
        /// <param name="column">Column to apply</param>
        /// <param name="asc">True for ascending order and false for descending order</param>
        /// <returns>Column object</returns>
        public static Column SortArray(Column column, bool asc = true)
        {
            return ApplyFunction("sort_array", column, asc);
        }

        /// <summary>
        /// Returns the minimum value in the array.
        /// </summary>
        /// <param name="column">Column to apply</param>
        /// <returns>Column object</returns>
        [Since(Versions.V2_4_0)]
        public static Column ArrayMin(Column column)
        {
            return ApplyFunction("array_min", column);
        }

        /// <summary>
        /// Returns the maximum value in the array.
        /// </summary>
        /// <param name="column">Column to apply</param>
        /// <returns>Column object</returns>
        [Since(Versions.V2_4_0)]
        public static Column ArrayMax(Column column)
        {
            return ApplyFunction("array_max", column);
        }

        /// <summary>
        /// Returns a random permutation of the given array.
        /// </summary>
        /// <param name="column">Column to apply</param>
        /// <returns>Column object</returns>
        [Since(Versions.V2_4_0)]
        public static Column Shuffle(Column column)
        {
            return ApplyFunction("shuffle", column);
        }

        /// <summary>
        /// Reverses the string column and returns it as a new string column.
        /// </summary>
        /// <param name="column">Column to apply</param>
        /// <returns>Column object</returns>
        public static Column Reverse(Column column)
        {
            return ApplyFunction("reverse", column);
        }

        /// <summary>
        /// Creates a single array from an array of arrays. If a structure of nested arrays
        /// is deeper than two levels, only one level of nesting is removed.
        /// </summary>
        /// <param name="column">Column to apply</param>
        /// <returns>Column object</returns>
        [Since(Versions.V2_4_0)]
        public static Column Flatten(Column column)
        {
            return ApplyFunction("flatten", column);
        }

        /// <summary>
        /// Generate a sequence of integers from `start` to `stop`, incrementing by `step`.
        /// </summary>
        /// <param name="start">Start expression</param>
        /// <param name="stop">Stop expression</param>
        /// <param name="step">Step to increment</param>
        /// <returns>Column object</returns>
        [Since(Versions.V2_4_0)]
        public static Column Sequence(Column start, Column stop, Column step)
        {
            return ApplyFunction("sequence", start, stop, step);
        }

        /// <summary>
        /// Generate a sequence of integers from start to stop, incrementing by 1 if start is
        /// less than or equal to stop, otherwise -1.
        /// </summary>
        /// <param name="start">Start expression</param>
        /// <param name="stop">Stop expression</param>
        /// <returns>Column object</returns>
        [Since(Versions.V2_4_0)]
        public static Column Sequence(Column start, Column stop)
        {
            return ApplyFunction("sequence", start, stop);
        }

        /// <summary>
        /// Creates an array containing the `left` argument repeated the number of times given by
        /// the `right` argument.
        /// </summary>
        /// <param name="left">Left column expression</param>
        /// <param name="right">Right column expression</param>
        /// <returns>Column object</returns>
        [Since(Versions.V2_4_0)]
        public static Column ArrayRepeat(Column left, Column right)
        {
            return ApplyFunction("array_repeat", left, right);
        }

        /// <summary>
        /// Creates an array containing the `left` argument repeated the `count` number of times.
        /// </summary>
        /// <param name="left">Left column expression</param>
        /// <param name="count">Number of times to repeat</param>
        /// <returns>Column object</returns>
        [Since(Versions.V2_4_0)]
        public static Column ArrayRepeat(Column left, int count)
        {
            return ApplyFunction("array_repeat", left, count);
        }

        /// <summary>
        /// Returns an unordered array containing the keys of the map.
        /// </summary>
        /// <param name="column">Column to apply</param>
        /// <returns>Column object</returns>
        public static Column MapKeys(Column column)
        {
            return ApplyFunction("map_keys", column);
        }

        /// <summary>
        /// Returns an unordered array containing the values of the map.
        /// </summary>
        /// <param name="column">Column to apply</param>
        /// <returns>Column object</returns>
        public static Column MapValues(Column column)
        {
            return ApplyFunction("map_values", column);
        }

        /// <summary>
        /// Returns a map created from the given array of entries.
        /// </summary>
        /// <param name="column">Column to apply</param>
        /// <returns>Column object</returns>
        [Since(Versions.V2_4_0)]
        public static Column MapFromEntries(Column column)
        {
            return ApplyFunction("map_from_entries", column);
        }

        /// <summary>
        /// Returns a merged array of structs in which the N-th struct contains all
        /// N-th values of input arrays.
        /// </summary>
        /// <param name="columns">Columns to zip</param>
        /// <returns>Column object</returns>
        [Since(Versions.V2_4_0)]
        public static Column ArraysZip(params Column[] columns)
        {
            return ApplyFunction("arrays_zip", (object)columns);
        }

        /// <summary>
        /// Returns the union of all the given maps.
        /// </summary>
        /// <param name="columns">Columns to apply</param>
        /// <returns>Column object</returns>
        [Since(Versions.V2_4_0)]
        public static Column MapConcat(params Column[] columns)
        {
            return ApplyFunction("map_concat", (object)columns);
        }

        /////////////////////////////////////////////////////////////////////////////////
        // UDF helper functions
        /////////////////////////////////////////////////////////////////////////////////

        /// <summary>Creates a UDF from the specified delegate.</summary>
        /// <typeparam name="TResult">Specifies the return type of the UDF.</typeparam>
        /// <param name="udf">The UDF function implementation.</param>
        /// <returns>
        /// A delegate that returns a <see cref="Column"/> for the result of the UDF.
        /// </returns>
        public static Func<Column> Udf<TResult>(Func<TResult> udf)
        {
            return CreateUdf<TResult>(udf.Method.ToString(), UdfUtils.CreateUdfWrapper(udf)).Apply0;
        }

        /// <summary>Creates a UDF from the specified delegate.</summary>
        /// <typeparam name="T">Specifies the type of the first argument to the UDF.</typeparam>
        /// <typeparam name="TResult">Specifies the return type of the UDF.</typeparam>
        /// <param name="udf">The UDF function implementation.</param>
        /// <returns>
        /// A delegate that returns a <see cref="Column"/> for the result of the UDF.
        /// </returns>
        public static Func<Column, Column> Udf<T, TResult>(Func<T, TResult> udf)
        {
            return CreateUdf<TResult>(udf.Method.ToString(), UdfUtils.CreateUdfWrapper(udf)).Apply1;
        }

        /// <summary>Creates a UDF from the specified delegate.</summary>
        /// <typeparam name="T1">Specifies the type of the first argument to the UDF.</typeparam>
        /// <typeparam name="T2">Specifies the type of the second argument to the UDF.</typeparam>
        /// <typeparam name="TResult">Specifies the return type of the UDF.</typeparam>
        /// <param name="udf">The UDF function implementation.</param>
        /// <returns>
        /// A delegate that returns a <see cref="Column"/> for the result of the UDF.
        /// </returns>
        public static Func<Column, Column, Column> Udf<T1, T2, TResult>(Func<T1, T2, TResult> udf)
        {
            return CreateUdf<TResult>(udf.Method.ToString(), UdfUtils.CreateUdfWrapper(udf)).Apply2;
        }

        /// <summary>Creates a UDF from the specified delegate.</summary>
        /// <typeparam name="T1">Specifies the type of the first argument to the UDF.</typeparam>
        /// <typeparam name="T2">Specifies the type of the second argument to the UDF.</typeparam>
        /// <typeparam name="T3">Specifies the type of the third argument to the UDF.</typeparam>
        /// <typeparam name="TResult">Specifies the return type of the UDF.</typeparam>
        /// <param name="udf">The UDF function implementation.</param>
        /// <returns>
        /// A delegate that returns a <see cref="Column"/> for the result of the UDF.
        /// </returns>
        public static Func<Column, Column, Column, Column> Udf<T1, T2, T3, TResult>(
            Func<T1, T2, T3, TResult> udf)
        {
            return CreateUdf<TResult>(udf.Method.ToString(), UdfUtils.CreateUdfWrapper(udf)).Apply3;
        }

        /// <summary>Creates a UDF from the specified delegate.</summary>
        /// <typeparam name="T1">Specifies the type of the first argument to the UDF.</typeparam>
        /// <typeparam name="T2">Specifies the type of the second argument to the UDF.</typeparam>
        /// <typeparam name="T3">Specifies the type of the third argument to the UDF.</typeparam>
        /// <typeparam name="T4">Specifies the type of the fourth argument to the UDF.</typeparam>
        /// <typeparam name="TResult">Specifies the return type of the UDF.</typeparam>
        /// <param name="udf">The UDF function implementation.</param>
        /// <returns>
        /// A delegate that returns a <see cref="Column"/> for the result of the UDF.
        /// </returns>
        public static Func<Column, Column, Column, Column, Column> Udf<T1, T2, T3, T4, TResult>(
            Func<T1, T2, T3, T4, TResult> udf)
        {
            return CreateUdf<TResult>(udf.Method.ToString(), UdfUtils.CreateUdfWrapper(udf)).Apply4;
        }

        /// <summary>Creates a UDF from the specified delegate.</summary>
        /// <typeparam name="T1">Specifies the type of the first argument to the UDF.</typeparam>
        /// <typeparam name="T2">Specifies the type of the second argument to the UDF.</typeparam>
        /// <typeparam name="T3">Specifies the type of the third argument to the UDF.</typeparam>
        /// <typeparam name="T4">Specifies the type of the fourth argument to the UDF.</typeparam>
        /// <typeparam name="T5">Specifies the type of the fifth argument to the UDF.</typeparam>
        /// <typeparam name="TResult">Specifies the return type of the UDF.</typeparam>
        /// <param name="udf">The UDF function implementation.</param>
        /// <returns>
        /// A delegate that returns a <see cref="Column"/> for the result of the UDF.
        /// </returns>
        public static Func<Column, Column, Column, Column, Column, Column> Udf<T1, T2, T3, T4, T5, TResult>(
            Func<T1, T2, T3, T4, T5, TResult> udf)
        {
            return CreateUdf<TResult>(udf.Method.ToString(), UdfUtils.CreateUdfWrapper(udf)).Apply5;
        }

        /// <summary>Creates a UDF from the specified delegate.</summary>
        /// <typeparam name="T1">Specifies the type of the first argument to the UDF.</typeparam>
        /// <typeparam name="T2">Specifies the type of the second argument to the UDF.</typeparam>
        /// <typeparam name="T3">Specifies the type of the third argument to the UDF.</typeparam>
        /// <typeparam name="T4">Specifies the type of the fourth argument to the UDF.</typeparam>
        /// <typeparam name="T5">Specifies the type of the fifth argument to the UDF.</typeparam>
        /// <typeparam name="T6">Specifies the type of the sixth argument to the UDF.</typeparam>
        /// <typeparam name="TResult">Specifies the return type of the UDF.</typeparam>
        /// <param name="udf">The UDF function implementation.</param>
        /// <returns>
        /// A delegate that returns a <see cref="Column"/> for the result of the UDF.
        /// </returns>
        public static Func<Column, Column, Column, Column, Column, Column, Column> Udf<T1, T2, T3, T4, T5, T6, TResult>(
            Func<T1, T2, T3, T4, T5, T6, TResult> udf)
        {
            return CreateUdf<TResult>(udf.Method.ToString(), UdfUtils.CreateUdfWrapper(udf)).Apply6;
        }

        /// <summary>Creates a UDF from the specified delegate.</summary>
        /// <typeparam name="T1">Specifies the type of the first argument to the UDF.</typeparam>
        /// <typeparam name="T2">Specifies the type of the second argument to the UDF.</typeparam>
        /// <typeparam name="T3">Specifies the type of the third argument to the UDF.</typeparam>
        /// <typeparam name="T4">Specifies the type of the fourth argument to the UDF.</typeparam>
        /// <typeparam name="T5">Specifies the type of the fifth argument to the UDF.</typeparam>
        /// <typeparam name="T6">Specifies the type of the sixth argument to the UDF.</typeparam>
        /// <typeparam name="T7">Specifies the type of the seventh argument to the UDF.</typeparam>
        /// <typeparam name="TResult">Specifies the return type of the UDF.</typeparam>
        /// <param name="udf">The UDF function implementation.</param>
        /// <returns>
        /// A delegate that returns a <see cref="Column"/> for the result of the UDF.
        /// </returns>
        public static Func<Column, Column, Column, Column, Column, Column, Column, Column> Udf<T1, T2, T3, T4, T5, T6, T7, TResult>(
            Func<T1, T2, T3, T4, T5, T6, T7, TResult> udf)
        {
            return CreateUdf<TResult>(udf.Method.ToString(), UdfUtils.CreateUdfWrapper(udf)).Apply7;
        }

        /// <summary>Creates a UDF from the specified delegate.</summary>
        /// <typeparam name="T1">Specifies the type of the first argument to the UDF.</typeparam>
        /// <typeparam name="T2">Specifies the type of the second argument to the UDF.</typeparam>
        /// <typeparam name="T3">Specifies the type of the third argument to the UDF.</typeparam>
        /// <typeparam name="T4">Specifies the type of the fourth argument to the UDF.</typeparam>
        /// <typeparam name="T5">Specifies the type of the fifth argument to the UDF.</typeparam>
        /// <typeparam name="T6">Specifies the type of the sixth argument to the UDF.</typeparam>
        /// <typeparam name="T7">Specifies the type of the seventh argument to the UDF.</typeparam>
        /// <typeparam name="T8">Specifies the type of the eighth argument to the UDF.</typeparam>
        /// <typeparam name="TResult">Specifies the return type of the UDF.</typeparam>
        /// <param name="udf">The UDF function implementation.</param>
        /// <returns>
        /// A delegate that returns a <see cref="Column"/> for the result of the UDF.
        /// </returns>
        public static Func<Column, Column, Column, Column, Column, Column, Column, Column, Column> Udf<T1, T2, T3, T4, T5, T6, T7, T8, TResult>(
            Func<T1, T2, T3, T4, T5, T6, T7, T8, TResult> udf)
        {
            return CreateUdf<TResult>(udf.Method.ToString(), UdfUtils.CreateUdfWrapper(udf)).Apply8;
        }

        /// <summary>Creates a UDF from the specified delegate.</summary>
        /// <typeparam name="T1">Specifies the type of the first argument to the UDF.</typeparam>
        /// <typeparam name="T2">Specifies the type of the second argument to the UDF.</typeparam>
        /// <typeparam name="T3">Specifies the type of the third argument to the UDF.</typeparam>
        /// <typeparam name="T4">Specifies the type of the fourth argument to the UDF.</typeparam>
        /// <typeparam name="T5">Specifies the type of the fifth argument to the UDF.</typeparam>
        /// <typeparam name="T6">Specifies the type of the sixth argument to the UDF.</typeparam>
        /// <typeparam name="T7">Specifies the type of the seventh argument to the UDF.</typeparam>
        /// <typeparam name="T8">Specifies the type of the eighth argument to the UDF.</typeparam>
        /// <typeparam name="T9">Specifies the type of the ninth argument to the UDF.</typeparam>
        /// <typeparam name="TResult">Specifies the return type of the UDF.</typeparam>
        /// <param name="udf">The UDF function implementation.</param>
        /// <returns>A delegate that when invoked will return a <see cref="Column"/> for the result of the UDF.</returns>
        public static Func<Column, Column, Column, Column, Column, Column, Column, Column, Column, Column> Udf<T1, T2, T3, T4, T5, T6, T7, T8, T9, TResult>(
            Func<T1, T2, T3, T4, T5, T6, T7, T8, T9, TResult> udf)
        {
            return CreateUdf<TResult>(udf.Method.ToString(), UdfUtils.CreateUdfWrapper(udf)).Apply9;
        }

        /// <summary>Creates a UDF from the specified delegate.</summary>
        /// <typeparam name="T1">Specifies the type of the first argument to the UDF.</typeparam>
        /// <typeparam name="T2">Specifies the type of the second argument to the UDF.</typeparam>
        /// <typeparam name="T3">Specifies the type of the third argument to the UDF.</typeparam>
        /// <typeparam name="T4">Specifies the type of the fourth argument to the UDF.</typeparam>
        /// <typeparam name="T5">Specifies the type of the fifth argument to the UDF.</typeparam>
        /// <typeparam name="T6">Specifies the type of the sixth argument to the UDF.</typeparam>
        /// <typeparam name="T7">Specifies the type of the seventh argument to the UDF.</typeparam>
        /// <typeparam name="T8">Specifies the type of the eighth argument to the UDF.</typeparam>
        /// <typeparam name="T9">Specifies the type of the ninth argument to the UDF.</typeparam>
        /// <typeparam name="T10">Specifies the type of the tenth argument to the UDF.</typeparam>
        /// <typeparam name="TResult">Specifies the return type of the UDF.</typeparam>
        /// <param name="udf">The UDF function implementation.</param>
        /// <returns>
        /// A delegate that returns a <see cref="Column"/> for the result of the UDF.
        /// </returns>
        public static Func<Column, Column, Column, Column, Column, Column, Column, Column, Column, Column, Column> Udf<T1, T2, T3, T4, T5, T6, T7, T8, T9, T10, TResult>(
            Func<T1, T2, T3, T4, T5, T6, T7, T8, T9, T10, TResult> udf)
        {
            return CreateUdf<TResult>(udf.Method.ToString(), UdfUtils.CreateUdfWrapper(udf)).Apply10;
        }

        /// <summary>Creates a UDF from the specified delegate.</summary>
        /// <param name="udf">The UDF function implementation.</param>
        /// <param name="returnType">Schema associated with this row</param>
        /// <returns>
        /// A delegate that returns a <see cref="Column"/> for the result of the UDF.
        /// </returns>
        public static Func<Column> Udf(Func<GenericRow> udf, StructType returnType)
        {
            return CreateUdf(udf.Method.ToString(), UdfUtils.CreateUdfWrapper(udf), returnType).Apply0;
        }

        /// <summary>Creates a UDF from the specified delegate.</summary>
        /// <typeparam name="T">Specifies the type of the first argument to the UDF.</typeparam>
        /// <param name="udf">The UDF function implementation.</param>
        /// <param name="returnType">Schema associated with this row</param>
        /// <returns>
        /// A delegate that returns a <see cref="Column"/> for the result of the UDF.
        /// </returns>
        public static Func<Column, Column> Udf<T>(Func<T, GenericRow> udf, StructType returnType)
        {
            return CreateUdf(udf.Method.ToString(), UdfUtils.CreateUdfWrapper(udf), returnType).Apply1;
        }

        /// <summary>Creates a UDF from the specified delegate.</summary>
        /// <typeparam name="T1">Specifies the type of the first argument to the UDF.</typeparam>
        /// <typeparam name="T2">Specifies the type of the second argument to the UDF.</typeparam>
        /// <param name="udf">The UDF function implementation.</param>
        /// <param name="returnType">Schema associated with this row</param>
        /// <returns>
        /// A delegate that returns a <see cref="Column"/> for the result of the UDF.
        /// </returns>
        public static Func<Column, Column, Column> Udf<T1, T2>(
            Func<T1, T2, GenericRow> udf, StructType returnType)
        {
            return CreateUdf(udf.Method.ToString(), UdfUtils.CreateUdfWrapper(udf), returnType).Apply2;
        }

        /// <summary>Creates a UDF from the specified delegate.</summary>
        /// <typeparam name="T1">Specifies the type of the first argument to the UDF.</typeparam>
        /// <typeparam name="T2">Specifies the type of the second argument to the UDF.</typeparam>
        /// <typeparam name="T3">Specifies the type of the third argument to the UDF.</typeparam>
        /// <param name="udf">The UDF function implementation.</param>
        /// <param name="returnType">Schema associated with this row</param>
        /// <returns>
        /// A delegate that returns a <see cref="Column"/> for the result of the UDF.
        /// </returns>
        public static Func<Column, Column, Column, Column> Udf<T1, T2, T3>(
            Func<T1, T2, T3, GenericRow> udf, StructType returnType)
        {
            return CreateUdf(udf.Method.ToString(), UdfUtils.CreateUdfWrapper(udf), returnType).Apply3;
        }

        /// <summary>Creates a UDF from the specified delegate.</summary>
        /// <typeparam name="T1">Specifies the type of the first argument to the UDF.</typeparam>
        /// <typeparam name="T2">Specifies the type of the second argument to the UDF.</typeparam>
        /// <typeparam name="T3">Specifies the type of the third argument to the UDF.</typeparam>
        /// <typeparam name="T4">Specifies the type of the fourth argument to the UDF.</typeparam>
        /// <param name="udf">The UDF function implementation.</param>
        /// <param name="returnType">Schema associated with this row</param>
        /// <returns>
        /// A delegate that returns a <see cref="Column"/> for the result of the UDF.
        /// </returns>
        public static Func<Column, Column, Column, Column, Column> Udf<T1, T2, T3, T4>(
            Func<T1, T2, T3, T4, GenericRow> udf, StructType returnType)
        {
            return CreateUdf(udf.Method.ToString(), UdfUtils.CreateUdfWrapper(udf), returnType).Apply4;
        }

        /// <summary>Creates a UDF from the specified delegate.</summary>
        /// <typeparam name="T1">Specifies the type of the first argument to the UDF.</typeparam>
        /// <typeparam name="T2">Specifies the type of the second argument to the UDF.</typeparam>
        /// <typeparam name="T3">Specifies the type of the third argument to the UDF.</typeparam>
        /// <typeparam name="T4">Specifies the type of the fourth argument to the UDF.</typeparam>
        /// <typeparam name="T5">Specifies the type of the fifth argument to the UDF.</typeparam>
        /// <param name="udf">The UDF function implementation.</param>
        /// <param name="returnType">Schema associated with this row</param>
        /// <returns>
        /// A delegate that returns a <see cref="Column"/> for the result of the UDF.
        /// </returns>
        public static Func<Column, Column, Column, Column, Column, Column> Udf<T1, T2, T3, T4, T5>(
            Func<T1, T2, T3, T4, T5, GenericRow> udf, StructType returnType)
        {
            return CreateUdf(udf.Method.ToString(), UdfUtils.CreateUdfWrapper(udf), returnType).Apply5;
        }

        /// <summary>Creates a UDF from the specified delegate.</summary>
        /// <typeparam name="T1">Specifies the type of the first argument to the UDF.</typeparam>
        /// <typeparam name="T2">Specifies the type of the second argument to the UDF.</typeparam>
        /// <typeparam name="T3">Specifies the type of the third argument to the UDF.</typeparam>
        /// <typeparam name="T4">Specifies the type of the fourth argument to the UDF.</typeparam>
        /// <typeparam name="T5">Specifies the type of the fifth argument to the UDF.</typeparam>
        /// <typeparam name="T6">Specifies the type of the sixth argument to the UDF.</typeparam>
        /// <param name="udf">The UDF function implementation.</param>
        /// <param name="returnType">Schema associated with this row</param>
        /// <returns>
        /// A delegate that returns a <see cref="Column"/> for the result of the UDF.
        /// </returns>
        public static Func<Column, Column, Column, Column, Column, Column, Column> Udf<T1, T2, T3, T4, T5, T6>(
            Func<T1, T2, T3, T4, T5, T6, GenericRow> udf, StructType returnType)
        {
            return CreateUdf(udf.Method.ToString(), UdfUtils.CreateUdfWrapper(udf), returnType).Apply6;
        }

        /// <summary>Creates a UDF from the specified delegate.</summary>
        /// <typeparam name="T1">Specifies the type of the first argument to the UDF.</typeparam>
        /// <typeparam name="T2">Specifies the type of the second argument to the UDF.</typeparam>
        /// <typeparam name="T3">Specifies the type of the third argument to the UDF.</typeparam>
        /// <typeparam name="T4">Specifies the type of the fourth argument to the UDF.</typeparam>
        /// <typeparam name="T5">Specifies the type of the fifth argument to the UDF.</typeparam>
        /// <typeparam name="T6">Specifies the type of the sixth argument to the UDF.</typeparam>
        /// <typeparam name="T7">Specifies the type of the seventh argument to the UDF.</typeparam>
        /// <param name="udf">The UDF function implementation.</param>
        /// <param name="returnType">Schema associated with this row</param>
        /// <returns>
        /// A delegate that returns a <see cref="Column"/> for the result of the UDF.
        /// </returns>
        public static Func<Column, Column, Column, Column, Column, Column, Column, Column> Udf<T1, T2, T3, T4, T5, T6, T7>(
            Func<T1, T2, T3, T4, T5, T6, T7, GenericRow> udf, StructType returnType)
        {
            return CreateUdf(udf.Method.ToString(), UdfUtils.CreateUdfWrapper(udf), returnType).Apply7;
        }

        /// <summary>Creates a UDF from the specified delegate.</summary>
        /// <typeparam name="T1">Specifies the type of the first argument to the UDF.</typeparam>
        /// <typeparam name="T2">Specifies the type of the second argument to the UDF.</typeparam>
        /// <typeparam name="T3">Specifies the type of the third argument to the UDF.</typeparam>
        /// <typeparam name="T4">Specifies the type of the fourth argument to the UDF.</typeparam>
        /// <typeparam name="T5">Specifies the type of the fifth argument to the UDF.</typeparam>
        /// <typeparam name="T6">Specifies the type of the sixth argument to the UDF.</typeparam>
        /// <typeparam name="T7">Specifies the type of the seventh argument to the UDF.</typeparam>
        /// <typeparam name="T8">Specifies the type of the eighth argument to the UDF.</typeparam>
        /// <param name="udf">The UDF function implementation.</param>
        /// <param name="returnType">Schema associated with this row</param>
        /// <returns>
        /// A delegate that returns a <see cref="Column"/> for the result of the UDF.
        /// </returns>
        public static Func<Column, Column, Column, Column, Column, Column, Column, Column, Column> Udf<T1, T2, T3, T4, T5, T6, T7, T8>(
            Func<T1, T2, T3, T4, T5, T6, T7, T8, GenericRow> udf, StructType returnType)
        {
            return CreateUdf(udf.Method.ToString(), UdfUtils.CreateUdfWrapper(udf), returnType).Apply8;
        }

        /// <summary>Creates a UDF from the specified delegate.</summary>
        /// <typeparam name="T1">Specifies the type of the first argument to the UDF.</typeparam>
        /// <typeparam name="T2">Specifies the type of the second argument to the UDF.</typeparam>
        /// <typeparam name="T3">Specifies the type of the third argument to the UDF.</typeparam>
        /// <typeparam name="T4">Specifies the type of the fourth argument to the UDF.</typeparam>
        /// <typeparam name="T5">Specifies the type of the fifth argument to the UDF.</typeparam>
        /// <typeparam name="T6">Specifies the type of the sixth argument to the UDF.</typeparam>
        /// <typeparam name="T7">Specifies the type of the seventh argument to the UDF.</typeparam>
        /// <typeparam name="T8">Specifies the type of the eighth argument to the UDF.</typeparam>
        /// <typeparam name="T9">Specifies the type of the ninth argument to the UDF.</typeparam>
        /// <param name="udf">The UDF function implementation.</param>
        /// <param name="returnType">Schema associated with this row</param>
        /// <returns>A delegate that when invoked will return a <see cref="Column"/> for the result of the UDF.</returns>
        public static Func<Column, Column, Column, Column, Column, Column, Column, Column, Column, Column> Udf<T1, T2, T3, T4, T5, T6, T7, T8, T9>(
            Func<T1, T2, T3, T4, T5, T6, T7, T8, T9, GenericRow> udf, StructType returnType)
        {
            return CreateUdf(udf.Method.ToString(), UdfUtils.CreateUdfWrapper(udf), returnType).Apply9;
        }

        /// <summary>Creates a UDF from the specified delegate.</summary>
        /// <typeparam name="T1">Specifies the type of the first argument to the UDF.</typeparam>
        /// <typeparam name="T2">Specifies the type of the second argument to the UDF.</typeparam>
        /// <typeparam name="T3">Specifies the type of the third argument to the UDF.</typeparam>
        /// <typeparam name="T4">Specifies the type of the fourth argument to the UDF.</typeparam>
        /// <typeparam name="T5">Specifies the type of the fifth argument to the UDF.</typeparam>
        /// <typeparam name="T6">Specifies the type of the sixth argument to the UDF.</typeparam>
        /// <typeparam name="T7">Specifies the type of the seventh argument to the UDF.</typeparam>
        /// <typeparam name="T8">Specifies the type of the eighth argument to the UDF.</typeparam>
        /// <typeparam name="T9">Specifies the type of the ninth argument to the UDF.</typeparam>
        /// <typeparam name="T10">Specifies the type of the tenth argument to the UDF.</typeparam>
        /// <param name="udf">The UDF function implementation.</param>
        /// <param name="returnType">Schema associated with this row</param>
        /// <returns>
        /// A delegate that returns a <see cref="Column"/> for the result of the UDF.
        /// </returns>
        public static Func<Column, Column, Column, Column, Column, Column, Column, Column, Column, Column, Column> Udf<T1, T2, T3, T4, T5, T6, T7, T8, T9, T10>(
            Func<T1, T2, T3, T4, T5, T6, T7, T8, T9, T10, GenericRow> udf, StructType returnType)
        {
            return CreateUdf(udf.Method.ToString(), UdfUtils.CreateUdfWrapper(udf), returnType).Apply10;
        }

        /// <summary>Creates a Vector UDF from the specified delegate.</summary>
        /// <typeparam name="T">Specifies the type of the first argument to the UDF.</typeparam>
        /// <typeparam name="TResult">Specifies the return type of the UDF.</typeparam>
        /// <param name="udf">The Vector UDF function implementation.</param>
        /// <returns>
        /// A delegate that returns a <see cref="Column"/> for the result of the Vector UDF.
        /// </returns>
        internal static Func<Column, Column> VectorUdf<T, TResult>(Func<T, TResult> udf)
            where T : IArrowArray
            where TResult : IArrowArray
        {
            return CreateVectorUdf<TResult>(
                udf.Method.ToString(),
                UdfUtils.CreateVectorUdfWrapper(udf)).Apply1;
        }

        /// <summary>Creates a Vector UDF from the specified delegate.</summary>
        /// <typeparam name="T1">Specifies the type of the first argument to the UDF.</typeparam>
        /// <typeparam name="T2">Specifies the type of the second argument to the UDF.</typeparam>
        /// <typeparam name="TResult">Specifies the return type of the UDF.</typeparam>
        /// <param name="udf">The Vector UDF function implementation.</param>
        /// <returns>
        /// A delegate that returns a <see cref="Column"/> for the result of the Vector UDF.
        /// </returns>
        internal static Func<Column, Column, Column> VectorUdf<T1, T2, TResult>(Func<T1, T2, TResult> udf)
            where T1 : IArrowArray
            where T2 : IArrowArray
            where TResult : IArrowArray
        {
            return CreateVectorUdf<TResult>(
                udf.Method.ToString(),
                UdfUtils.CreateVectorUdfWrapper(udf)).Apply2;
        }

        /// <summary>Creates a Vector UDF from the specified delegate.</summary>
        /// <typeparam name="T1">Specifies the type of the first argument to the UDF.</typeparam>
        /// <typeparam name="T2">Specifies the type of the second argument to the UDF.</typeparam>
        /// <typeparam name="T3">Specifies the type of the third argument to the UDF.</typeparam>
        /// <typeparam name="TResult">Specifies the return type of the UDF.</typeparam>
        /// <param name="udf">The Vector UDF function implementation.</param>
        /// <returns>
        /// A delegate that returns a <see cref="Column"/> for the result of the Vector UDF.
        /// </returns>
        internal static Func<Column, Column, Column, Column> VectorUdf<T1, T2, T3, TResult>(
            Func<T1, T2, T3, TResult> udf)
            where T1 : IArrowArray
            where T2 : IArrowArray
            where T3 : IArrowArray
            where TResult : IArrowArray
        {
            return CreateVectorUdf<TResult>(
                udf.Method.ToString(),
                UdfUtils.CreateVectorUdfWrapper(udf)).Apply3;
        }

        /// <summary>Creates a Vector UDF from the specified delegate.</summary>
        /// <typeparam name="T1">Specifies the type of the first argument to the UDF.</typeparam>
        /// <typeparam name="T2">Specifies the type of the second argument to the UDF.</typeparam>
        /// <typeparam name="T3">Specifies the type of the third argument to the UDF.</typeparam>
        /// <typeparam name="T4">Specifies the type of the fourth argument to the UDF.</typeparam>
        /// <typeparam name="TResult">Specifies the return type of the UDF.</typeparam>
        /// <param name="udf">The Vector UDF function implementation.</param>
        /// <returns>
        /// A delegate that returns a <see cref="Column"/> for the result of the Vector UDF.
        /// </returns>
        internal static Func<Column, Column, Column, Column, Column> VectorUdf<T1, T2, T3, T4, TResult>(
            Func<T1, T2, T3, T4, TResult> udf)
            where T1 : IArrowArray
            where T2 : IArrowArray
            where T3 : IArrowArray
            where T4 : IArrowArray
            where TResult : IArrowArray
        {
            return CreateVectorUdf<TResult>(
                udf.Method.ToString(),
                UdfUtils.CreateVectorUdfWrapper(udf)).Apply4;
        }

        /// <summary>Creates a Vector UDF from the specified delegate.</summary>
        /// <typeparam name="T1">Specifies the type of the first argument to the UDF.</typeparam>
        /// <typeparam name="T2">Specifies the type of the second argument to the UDF.</typeparam>
        /// <typeparam name="T3">Specifies the type of the third argument to the UDF.</typeparam>
        /// <typeparam name="T4">Specifies the type of the fourth argument to the UDF.</typeparam>
        /// <typeparam name="T5">Specifies the type of the fifth argument to the UDF.</typeparam>
        /// <typeparam name="TResult">Specifies the return type of the UDF.</typeparam>
        /// <param name="udf">The Vector UDF function implementation.</param>
        /// <returns>
        /// A delegate that returns a <see cref="Column"/> for the result of the Vector UDF.
        /// </returns>
        internal static Func<Column, Column, Column, Column, Column, Column> VectorUdf<T1, T2, T3, T4, T5, TResult>(
            Func<T1, T2, T3, T4, T5, TResult> udf)
            where T1 : IArrowArray
            where T2 : IArrowArray
            where T3 : IArrowArray
            where T4 : IArrowArray
            where T5 : IArrowArray
            where TResult : IArrowArray
        {
            return CreateVectorUdf<TResult>(
                udf.Method.ToString(),
                UdfUtils.CreateVectorUdfWrapper(udf)).Apply5;
        }

        /// <summary>Creates a Vector UDF from the specified delegate.</summary>
        /// <typeparam name="T1">Specifies the type of the first argument to the UDF.</typeparam>
        /// <typeparam name="T2">Specifies the type of the second argument to the UDF.</typeparam>
        /// <typeparam name="T3">Specifies the type of the third argument to the UDF.</typeparam>
        /// <typeparam name="T4">Specifies the type of the fourth argument to the UDF.</typeparam>
        /// <typeparam name="T5">Specifies the type of the fifth argument to the UDF.</typeparam>
        /// <typeparam name="T6">Specifies the type of the sixth argument to the UDF.</typeparam>
        /// <typeparam name="TResult">Specifies the return type of the UDF.</typeparam>
        /// <param name="udf">The Vector UDF function implementation.</param>
        /// <returns>
        /// A delegate that returns a <see cref="Column"/> for the result of the Vector UDF.
        /// </returns>
        internal static Func<Column, Column, Column, Column, Column, Column, Column> VectorUdf<T1, T2, T3, T4, T5, T6, TResult>(
            Func<T1, T2, T3, T4, T5, T6, TResult> udf)
            where T1 : IArrowArray
            where T2 : IArrowArray
            where T3 : IArrowArray
            where T4 : IArrowArray
            where T5 : IArrowArray
            where T6 : IArrowArray
            where TResult : IArrowArray
        {
            return CreateVectorUdf<TResult>(
                udf.Method.ToString(),
                UdfUtils.CreateVectorUdfWrapper(udf)).Apply6;
        }

        /// <summary>Creates a Vector UDF from the specified delegate.</summary>
        /// <typeparam name="T1">Specifies the type of the first argument to the UDF.</typeparam>
        /// <typeparam name="T2">Specifies the type of the second argument to the UDF.</typeparam>
        /// <typeparam name="T3">Specifies the type of the third argument to the UDF.</typeparam>
        /// <typeparam name="T4">Specifies the type of the fourth argument to the UDF.</typeparam>
        /// <typeparam name="T5">Specifies the type of the fifth argument to the UDF.</typeparam>
        /// <typeparam name="T6">Specifies the type of the sixth argument to the UDF.</typeparam>
        /// <typeparam name="T7">Specifies the type of the seventh argument to the UDF.</typeparam>
        /// <typeparam name="TResult">Specifies the return type of the UDF.</typeparam>
        /// <param name="udf">The Vector UDF function implementation.</param>
        /// <returns>
        /// A delegate that returns a <see cref="Column"/> for the result of the Vector UDF.
        /// </returns>
        internal static Func<Column, Column, Column, Column, Column, Column, Column, Column> VectorUdf<T1, T2, T3, T4, T5, T6, T7, TResult>(
            Func<T1, T2, T3, T4, T5, T6, T7, TResult> udf)
            where T1 : IArrowArray
            where T2 : IArrowArray
            where T3 : IArrowArray
            where T4 : IArrowArray
            where T5 : IArrowArray
            where T6 : IArrowArray
            where T7 : IArrowArray
            where TResult : IArrowArray
        {
            return CreateVectorUdf<TResult>(
                udf.Method.ToString(),
                UdfUtils.CreateVectorUdfWrapper(udf)).Apply7;
        }

        /// <summary>Creates a Vector UDF from the specified delegate.</summary>
        /// <typeparam name="T1">Specifies the type of the first argument to the UDF.</typeparam>
        /// <typeparam name="T2">Specifies the type of the second argument to the UDF.</typeparam>
        /// <typeparam name="T3">Specifies the type of the third argument to the UDF.</typeparam>
        /// <typeparam name="T4">Specifies the type of the fourth argument to the UDF.</typeparam>
        /// <typeparam name="T5">Specifies the type of the fifth argument to the UDF.</typeparam>
        /// <typeparam name="T6">Specifies the type of the sixth argument to the UDF.</typeparam>
        /// <typeparam name="T7">Specifies the type of the seventh argument to the UDF.</typeparam>
        /// <typeparam name="T8">Specifies the type of the eighth argument to the UDF.</typeparam>
        /// <typeparam name="TResult">Specifies the return type of the UDF.</typeparam>
        /// <param name="udf">The Vector UDF function implementation.</param>
        /// <returns>
        /// A delegate that returns a <see cref="Column"/> for the result of the Vector UDF.
        /// </returns>
        internal static Func<Column, Column, Column, Column, Column, Column, Column, Column, Column> VectorUdf<T1, T2, T3, T4, T5, T6, T7, T8, TResult>(
            Func<T1, T2, T3, T4, T5, T6, T7, T8, TResult> udf)
            where T1 : IArrowArray
            where T2 : IArrowArray
            where T3 : IArrowArray
            where T4 : IArrowArray
            where T5 : IArrowArray
            where T6 : IArrowArray
            where T7 : IArrowArray
            where T8 : IArrowArray
            where TResult : IArrowArray
        {
            return CreateVectorUdf<TResult>(
                udf.Method.ToString(),
                UdfUtils.CreateVectorUdfWrapper(udf)).Apply8;
        }

        /// <summary>Creates a Vector UDF from the specified delegate.</summary>
        /// <typeparam name="T1">Specifies the type of the first argument to the UDF.</typeparam>
        /// <typeparam name="T2">Specifies the type of the second argument to the UDF.</typeparam>
        /// <typeparam name="T3">Specifies the type of the third argument to the UDF.</typeparam>
        /// <typeparam name="T4">Specifies the type of the fourth argument to the UDF.</typeparam>
        /// <typeparam name="T5">Specifies the type of the fifth argument to the UDF.</typeparam>
        /// <typeparam name="T6">Specifies the type of the sixth argument to the UDF.</typeparam>
        /// <typeparam name="T7">Specifies the type of the seventh argument to the UDF.</typeparam>
        /// <typeparam name="T8">Specifies the type of the eighth argument to the UDF.</typeparam>
        /// <typeparam name="T9">Specifies the type of the ninth argument to the UDF.</typeparam>
        /// <typeparam name="TResult">Specifies the return type of the UDF.</typeparam>
        /// <param name="udf">The Vector UDF function implementation.</param>
        /// <returns>
        /// A delegate that returns a <see cref="Column"/> for the result of the Vector UDF.
        /// </returns>
        internal static Func<Column, Column, Column, Column, Column, Column, Column, Column, Column, Column> VectorUdf<T1, T2, T3, T4, T5, T6, T7, T8, T9, TResult>(
            Func<T1, T2, T3, T4, T5, T6, T7, T8, T9, TResult> udf)
            where T1 : IArrowArray
            where T2 : IArrowArray
            where T3 : IArrowArray
            where T4 : IArrowArray
            where T5 : IArrowArray
            where T6 : IArrowArray
            where T7 : IArrowArray
            where T8 : IArrowArray
            where T9 : IArrowArray
            where TResult : IArrowArray
        {
            return CreateVectorUdf<TResult>(
                udf.Method.ToString(),
                UdfUtils.CreateVectorUdfWrapper(udf)).Apply9;
        }

        /// <summary>Creates a Vector UDF from the specified delegate.</summary>
        /// <typeparam name="T1">Specifies the type of the first argument to the UDF.</typeparam>
        /// <typeparam name="T2">Specifies the type of the second argument to the UDF.</typeparam>
        /// <typeparam name="T3">Specifies the type of the third argument to the UDF.</typeparam>
        /// <typeparam name="T4">Specifies the type of the fourth argument to the UDF.</typeparam>
        /// <typeparam name="T5">Specifies the type of the fifth argument to the UDF.</typeparam>
        /// <typeparam name="T6">Specifies the type of the sixth argument to the UDF.</typeparam>
        /// <typeparam name="T7">Specifies the type of the seventh argument to the UDF.</typeparam>
        /// <typeparam name="T8">Specifies the type of the eighth argument to the UDF.</typeparam>
        /// <typeparam name="T9">Specifies the type of the ninth argument to the UDF.</typeparam>
        /// <typeparam name="T10">Specifies the type of the tenth argument to the UDF.</typeparam>
        /// <typeparam name="TResult">Specifies the return type of the UDF.</typeparam>
        /// <param name="udf">The Vector UDF function implementation.</param>
        /// <returns>
        /// A delegate that returns a <see cref="Column"/> for the result of the Vector UDF.
        /// </returns>
        internal static Func<Column, Column, Column, Column, Column, Column, Column, Column, Column, Column, Column> VectorUdf<T1, T2, T3, T4, T5, T6, T7, T8, T9, T10, TResult>(
            Func<T1, T2, T3, T4, T5, T6, T7, T8, T9, T10, TResult> udf)
            where T1 : IArrowArray
            where T2 : IArrowArray
            where T3 : IArrowArray
            where T4 : IArrowArray
            where T5 : IArrowArray
            where T6 : IArrowArray
            where T7 : IArrowArray
            where T8 : IArrowArray
            where T9 : IArrowArray
            where T10 : IArrowArray
            where TResult : IArrowArray
        {
            return CreateVectorUdf<TResult>(
                udf.Method.ToString(),
                UdfUtils.CreateVectorUdfWrapper(udf)).Apply10;
        }

        /// <summary>
        /// Call an user-defined function registered via SparkSession.Udf().Register().
        /// </summary>
        /// <param name="udfName">Name of the registered UDF</param>
        /// <param name="columns">Columns to apply</param>
        /// <returns>Column object</returns>
        public static Column CallUDF(string udfName, params Column[] columns)
        {
            return ApplyFunction("callUDF", udfName, columns);
        }

        private static UserDefinedFunction CreateUdf<TResult>(string name, Delegate execute)
        {
            return CreateUdf<TResult>(name, execute, UdfUtils.PythonEvalType.SQL_BATCHED_UDF);
        }

<<<<<<< HEAD
        internal static UserDefinedFunction CreateVectorUdf<TResult>(string name, Delegate execute)
=======
        private static UserDefinedFunction CreateUdf(string name, Delegate execute, StructType returnType)
        {
            return CreateUdf(name, execute, UdfUtils.PythonEvalType.SQL_BATCHED_UDF, returnType);
        }

        private static UserDefinedFunction CreateVectorUdf<TResult>(string name, Delegate execute)
>>>>>>> ee95ca25
        {
            return CreateUdf<TResult>(name, execute, UdfUtils.PythonEvalType.SQL_SCALAR_PANDAS_UDF);
        }

        private static UserDefinedFunction CreateUdf<TResult>(
            string name,
            Delegate execute,
            UdfUtils.PythonEvalType evalType) =>
            CreateUdf(name, execute, evalType, UdfUtils.GetReturnType(typeof(TResult)));

        private static UserDefinedFunction CreateUdf(
            string name,
            Delegate execute,
            UdfUtils.PythonEvalType evalType,
            StructType returnType) =>
            CreateUdf(name, execute, evalType, returnType.Json);

        private static UserDefinedFunction CreateUdf(
            string name,
            Delegate execute,
            UdfUtils.PythonEvalType evalType,
            string returnType)
        {
            return UserDefinedFunction.Create(
                name,
                CommandSerDe.Serialize(
                    execute,
                    CommandSerDe.SerializedMode.Row,
                    CommandSerDe.SerializedMode.Row),
                evalType,
                returnType);
        }

        private static Column ApplyFunction(string funcName)
        {
            return new Column(
                (JvmObjectReference)Jvm.CallStaticJavaMethod(
                    s_functionsClassName,
                    funcName));
        }

        private static Column ApplyFunction(string funcName, object arg)
        {
            return new Column(
                (JvmObjectReference)Jvm.CallStaticJavaMethod(
                    s_functionsClassName,
                    funcName,
                    arg));
        }

        private static Column ApplyFunction(string funcName, object arg1, object arg2)
        {
            return new Column(
                (JvmObjectReference)Jvm.CallStaticJavaMethod(
                    s_functionsClassName,
                    funcName,
                    arg1,
                    arg2));
        }

        private static Column ApplyFunction(string funcName, params object[] args)
        {
            return new Column(
                (JvmObjectReference)Jvm.CallStaticJavaMethod(
                    s_functionsClassName,
                    funcName,
                    args));
        }
    }
}<|MERGE_RESOLUTION|>--- conflicted
+++ resolved
@@ -4255,16 +4255,12 @@
             return CreateUdf<TResult>(name, execute, UdfUtils.PythonEvalType.SQL_BATCHED_UDF);
         }
 
-<<<<<<< HEAD
-        internal static UserDefinedFunction CreateVectorUdf<TResult>(string name, Delegate execute)
-=======
         private static UserDefinedFunction CreateUdf(string name, Delegate execute, StructType returnType)
         {
             return CreateUdf(name, execute, UdfUtils.PythonEvalType.SQL_BATCHED_UDF, returnType);
         }
 
         private static UserDefinedFunction CreateVectorUdf<TResult>(string name, Delegate execute)
->>>>>>> ee95ca25
         {
             return CreateUdf<TResult>(name, execute, UdfUtils.PythonEvalType.SQL_SCALAR_PANDAS_UDF);
         }
