--- conflicted
+++ resolved
@@ -285,7 +285,6 @@
             return (UdfWrapperData)bf.Deserialize(ms);
         }
 
-<<<<<<< HEAD
         internal static T Deserialize<T>(
             Stream stream,
             out SerializedMode serializerMode,
@@ -295,10 +294,6 @@
             var udfWrapperData = GetUdfWrapperDataFromStream(stream, out serializerMode, out deserializerMode, out runMode);
             var nodeIndex = 0;
             var udfIndex = 0;
-=======
-            int nodeIndex = 0;
-            int udfIndex = 0;
->>>>>>> ee95ca25
             var udf = (T)DeserializeUdfs<T>(udfWrapperData, ref nodeIndex, ref udfIndex);
 
             // Check all the data is consumed.
