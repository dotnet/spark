// Licensed to the .NET Foundation under one or more agreements.
// The .NET Foundation licenses this file to you under the MIT license.
// See the LICENSE file in the project root for more information.

using System;
using System.IO;
using System.Net;
using System.Runtime.InteropServices;
using static System.Environment;
using Microsoft.Spark.Utils;

namespace Microsoft.Spark.Services
{
    /// <summary>
    /// Implementation of configuration service that helps getting config settings
    /// to be used in .NET backend.
    /// </summary>
    internal sealed class ConfigurationService : IConfigurationService
    {
        public const string WorkerReadBufferSizeEnvVarName = "spark.dotnet.worker.readBufferSize";
        public const string WorkerWriteBufferSizeEnvVarName =
            "spark.dotnet.worker.writeBufferSize";

        internal const string DefaultWorkerDirEnvVarName = "DOTNET_WORKER_DIR";
        internal const string WorkerVerDirEnvVarNameFormat = "DOTNET_WORKER_{0}_DIR";

        private const string DotnetBackendPortEnvVarName = "DOTNETBACKEND_PORT";
        private const string DotnetBackendIPAddressEnvVarName = "DOTNET_SPARK_BACKEND_IP_ADDRESS";
        private const int DotnetBackendDebugPort = 5567;

        private const string DotnetNumBackendThreadsEnvVarName = "DOTNET_SPARK_NUM_BACKEND_THREADS";
        private const int DotnetNumBackendThreadsDefault = 10;

        private static readonly string s_procBaseFileName = "Microsoft.Spark.Worker";

        private readonly ILoggerService _logger =
            LoggerServiceFactory.GetLogger(typeof(ConfigurationService));

        private string _workerPath;
        private string _workerDirEnvVarName;

        /// <summary>
        /// The Microsoft.Spark.Worker filename.
        /// </summary>
        internal static string ProcFileName { get; } = RuntimeInformation.IsOSPlatform(OSPlatform.Windows) ?
            $"{s_procBaseFileName}.exe" :
            s_procBaseFileName;

        /// <summary>
        /// Returns the environment variable name that defines the path to the
        /// Microsoft.Spark.Worker. Using the Microsoft.Spark assembly version
        /// we use the first environment variable that is defined in the
        /// following order and default to DOTNET_WORKER_DIR if not:
        /// 
        /// - DOTNET_WORKER_{MAJOR}_{MINOR}_{BUILD}_DIR
        /// - DOTNET_WORKER_{MAJOR}_{MINOR}_DIR
        /// - DOTNET_WORKER_{MAJOR}_DIR
        /// </summary>
        internal string WorkerDirEnvVarName
        {
            get
            {
                if (_workerDirEnvVarName != null)
                {
                    return _workerDirEnvVarName;
                }

                var version = new Version(AssemblyInfoProvider.MicrosoftSparkAssemblyInfo().AssemblyVersion);
                var versionComponents = new int[] { version.Major, version.Minor, version.Build };
                for (int i = versionComponents.Length; i > 0; --i)
                {
                    var span = new ReadOnlySpan<int>(versionComponents, 0, i);
                    string verEnvVarName = string.Format(
                        WorkerVerDirEnvVarNameFormat,
                        string.Join("_", span.ToArray()));
                    if (!string.IsNullOrWhiteSpace(GetEnvironmentVariable(verEnvVarName)))
                    {
                        _workerDirEnvVarName = verEnvVarName;
                        return _workerDirEnvVarName;
                    }
                }

                _workerDirEnvVarName = DefaultWorkerDirEnvVarName;
                return _workerDirEnvVarName;
            }
        }

        /// <summary>
        /// How often to run GC on JVM ThreadPool threads. Defaults to 5 minutes.
        /// </summary>
        public TimeSpan JvmThreadGCInterval
        {
            get
            {
                string envVar = GetEnvironmentVariable("DOTNET_JVM_THREAD_GC_INTERVAL");
                return string.IsNullOrEmpty(envVar) ? TimeSpan.FromMinutes(5) : TimeSpan.Parse(envVar);
            }
        }

        internal static bool IsDatabricks { get; } =
            !string.IsNullOrEmpty(GetEnvironmentVariable("DATABRICKS_RUNTIME_VERSION"));

        /// <summary>
        /// Returns the IP Endpoint for socket communication between JVM and CLR.
        /// </summary>
        public IPEndPoint GetBackendIPEndpoint()
        {
            if (!int.TryParse(
                Environment.GetEnvironmentVariable(DotnetBackendPortEnvVarName),
                out int portNumber))
            {
                _logger.LogInfo($"'{DotnetBackendPortEnvVarName}' environment variable is not set.");
                portNumber = DotnetBackendDebugPort;
            }
            string ipAddress = Environment.GetEnvironmentVariable(DotnetBackendIPAddressEnvVarName);
            if (ipAddress == null)
            {
                _logger.LogInfo($"'{DotnetBackendIPAddressEnvVarName}' environment variable is not set.");
                ipAddress = "127.0.0.1";
            }
            _logger.LogInfo($"Using IP address {ipAddress} and port {portNumber} for connection.");
            
            return new IPEndPoint(IPAddress.Parse(ipAddress), portNumber);
        }

        /// <summary>
        /// Returns the port number for socket communication between JVM and CLR.
        /// </summary>
        public int GetBackendPortNumber()
        {
            if (!int.TryParse(
                GetEnvironmentVariable(DotnetBackendPortEnvVarName),
                out int portNumber))
            {
                _logger.LogInfo($"'{DotnetBackendPortEnvVarName}' environment variable is not set.");
                portNumber = DotnetBackendDebugPort;
            }

            _logger.LogInfo($"Using port {portNumber} for connection.");

            return portNumber;
        }

        /// <summary>
<<<<<<< HEAD
        /// Returns the IP address for socket communication between JVM and CLR.
        /// </summary>
        public string GetBackendIPAddress()
        {
            string ipAddress = Environment.GetEnvironmentVariable(DotnetBackendIPAddressEnvVarName);
            _logger.LogInfo($"Using IP address {ipAddress} for connection.");

            return ipAddress;
=======
        /// Returns the max number of threads for socket communication between JVM and CLR.
        /// </summary>
        public int GetNumBackendThreads()
        {
            if (!int.TryParse(
                GetEnvironmentVariable(DotnetNumBackendThreadsEnvVarName),
                out int numThreads))
            {
                numThreads = DotnetNumBackendThreadsDefault;
            }

            return numThreads;
>>>>>>> c89bd283
        }

        /// <summary>
        /// Returns the worker executable path.
        /// </summary>
        /// <returns>Worker executable path</returns>
        public string GetWorkerExePath()
        {
            if (_workerPath != null)
            {
                return _workerPath;
            }

            // If the WorkerDirEnvName environment variable is set, the worker path is constructed
            // based on it.
            string workerDir = GetEnvironmentVariable(WorkerDirEnvVarName);
            if (!string.IsNullOrEmpty(workerDir))
            {
                _workerPath = Path.Combine(workerDir, ProcFileName);
                _logger.LogDebug(
                    "Using the {0} environment variable to construct .NET worker path: {1}.",
                    WorkerDirEnvVarName,
                    _workerPath);
                return _workerPath;
            }

            // Otherwise, the worker executable name is returned meaning it should be PATH.
            _workerPath = ProcFileName;
            return _workerPath;
        }

        /// <summary>
        /// Flag indicating whether running in REPL.
        /// </summary>
        public bool IsRunningRepl() =>
            EnvironmentUtils.GetEnvironmentVariableAsBool(Constants.RunningREPLEnvVar);
    }
}<|MERGE_RESOLUTION|>--- conflicted
+++ resolved
@@ -142,16 +142,6 @@
         }
 
         /// <summary>
-<<<<<<< HEAD
-        /// Returns the IP address for socket communication between JVM and CLR.
-        /// </summary>
-        public string GetBackendIPAddress()
-        {
-            string ipAddress = Environment.GetEnvironmentVariable(DotnetBackendIPAddressEnvVarName);
-            _logger.LogInfo($"Using IP address {ipAddress} for connection.");
-
-            return ipAddress;
-=======
         /// Returns the max number of threads for socket communication between JVM and CLR.
         /// </summary>
         public int GetNumBackendThreads()
@@ -164,7 +154,17 @@
             }
 
             return numThreads;
->>>>>>> c89bd283
+        }
+
+        /// <summary>
+        /// Returns the IP address for socket communication between JVM and CLR.
+        /// </summary>
+        public string GetBackendIPAddress()
+        {
+            string ipAddress = Environment.GetEnvironmentVariable(DotnetBackendIPAddressEnvVarName);
+            _logger.LogInfo($"Using IP address {ipAddress} for connection.");
+
+            return ipAddress;
         }
 
         /// <summary>
