// Licensed to the .NET Foundation under one or more agreements.
// The .NET Foundation licenses this file to you under the MIT license.
// See the LICENSE file in the project root for more information.

<<<<<<< HEAD
using System.Net;
=======
using System;
>>>>>>> c89bd283

namespace Microsoft.Spark.Services
{
    /// <summary>
    /// Helps getting config settings to be used in .NET runtime
    /// </summary>
    internal interface IConfigurationService
    {
        /// <summary>
        /// How often to run GC on JVM ThreadPool threads.
        /// </summary>
        TimeSpan JvmThreadGCInterval { get; }

        /// <summary>
        /// The port number used for communicating with the .NET backend process.
        /// </summary>
        int GetBackendPortNumber();

        /// <summary>
<<<<<<< HEAD
        /// The IP Endpoint used for communicating with the .NET backend process.
        /// </summary>
        IPEndPoint GetBackendIPEndpoint();

        /// <summary>
        /// The IP address used for communicating with the .NET backend process.
        /// </summary>
        string GetBackendIPAddress();
=======
        /// Returns the max number of threads for socket communication between JVM and CLR.
        /// </summary>
        int GetNumBackendThreads();
>>>>>>> c89bd283

        /// <summary>
        /// The full path to the .NET worker executable.
        /// </summary>
        string GetWorkerExePath();

        /// <summary>
        /// Flag indicating whether running in REPL.
        /// </summary>
        bool IsRunningRepl();
    }
}<|MERGE_RESOLUTION|>--- conflicted
+++ resolved
@@ -2,11 +2,8 @@
 // The .NET Foundation licenses this file to you under the MIT license.
 // See the LICENSE file in the project root for more information.
 
-<<<<<<< HEAD
+using System;
 using System.Net;
-=======
-using System;
->>>>>>> c89bd283
 
 namespace Microsoft.Spark.Services
 {
@@ -26,7 +23,11 @@
         int GetBackendPortNumber();
 
         /// <summary>
-<<<<<<< HEAD
+        /// Returns the max number of threads for socket communication between JVM and CLR.
+        /// </summary>
+        int GetNumBackendThreads();
+
+        /// <summary>
         /// The IP Endpoint used for communicating with the .NET backend process.
         /// </summary>
         IPEndPoint GetBackendIPEndpoint();
@@ -35,11 +36,6 @@
         /// The IP address used for communicating with the .NET backend process.
         /// </summary>
         string GetBackendIPAddress();
-=======
-        /// Returns the max number of threads for socket communication between JVM and CLR.
-        /// </summary>
-        int GetNumBackendThreads();
->>>>>>> c89bd283
 
         /// <summary>
         /// The full path to the .NET worker executable.
