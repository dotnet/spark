--- conflicted
+++ resolved
@@ -119,13 +119,8 @@
   }
 
   def readDoubleArrArr(in: DataInputStream): Array[Array[Double]] = {
-<<<<<<< HEAD
-     val len = readInt(in)
-      (0 until len).map(_ => readDoubleArr(in)).toArray
-=======
     val len = readInt(in)
     (0 until len).map(_ => readDoubleArr(in)).toArray
->>>>>>> 739688e1
   }
 
   def readBooleanArr(in: DataInputStream): Array[Boolean] = {
