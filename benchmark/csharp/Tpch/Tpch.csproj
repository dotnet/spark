﻿<Project Sdk="Microsoft.NET.Sdk">

  <PropertyGroup>
    <OutputType>Exe</OutputType>
<<<<<<< HEAD
    <TargetFrameworks>net461;netcoreapp2.1</TargetFrameworks>
    <TargetFrameworks Condition="'$(OS)' != 'Windows_NT'">netcoreapp2.1</TargetFrameworks>
    <!--
    Uncomment the following line to build for netcoreapp3.0.
    Don't build for netcoreapp3.0, by default, because it requires VS 16.3.
    -->
    <TargetFrameworks>$(TargetFrameworks);netcoreapp3.0</TargetFrameworks>
=======
    <TargetFrameworks>net461;netcoreapp3.1</TargetFrameworks>
    <TargetFrameworks Condition="'$(OS)' != 'Windows_NT'">netcoreapp3.1</TargetFrameworks>
>>>>>>> fdcb0494
    <RootNamespace>Tpch</RootNamespace>
    <AssemblyName>Tpch</AssemblyName>
  </PropertyGroup>

  <ItemGroup>
    <!-- Workaround https://github.com/dotnet/project-system/issues/935 -->
    <None Include="**/*.cs" />
    
    <ProjectReference Include="..\..\..\src\csharp\Microsoft.Spark.Experimental\Microsoft.Spark.Experimental.csproj" />
    <ProjectReference Include="..\..\..\src\csharp\Microsoft.Spark\Microsoft.Spark.csproj" />
  </ItemGroup>

  <Choose>
    <When Condition="'$(TargetFramework)' == 'netcoreapp3.1'">
      <PropertyGroup>
        <AllowUnsafeBlocks>true</AllowUnsafeBlocks>
      </PropertyGroup>
    </When>
  </Choose>
  
</Project><|MERGE_RESOLUTION|>--- conflicted
+++ resolved
@@ -2,18 +2,8 @@
 
   <PropertyGroup>
     <OutputType>Exe</OutputType>
-<<<<<<< HEAD
-    <TargetFrameworks>net461;netcoreapp2.1</TargetFrameworks>
-    <TargetFrameworks Condition="'$(OS)' != 'Windows_NT'">netcoreapp2.1</TargetFrameworks>
-    <!--
-    Uncomment the following line to build for netcoreapp3.0.
-    Don't build for netcoreapp3.0, by default, because it requires VS 16.3.
-    -->
-    <TargetFrameworks>$(TargetFrameworks);netcoreapp3.0</TargetFrameworks>
-=======
     <TargetFrameworks>net461;netcoreapp3.1</TargetFrameworks>
     <TargetFrameworks Condition="'$(OS)' != 'Windows_NT'">netcoreapp3.1</TargetFrameworks>
->>>>>>> fdcb0494
     <RootNamespace>Tpch</RootNamespace>
     <AssemblyName>Tpch</AssemblyName>
   </PropertyGroup>
@@ -31,7 +21,16 @@
       <PropertyGroup>
         <AllowUnsafeBlocks>true</AllowUnsafeBlocks>
       </PropertyGroup>
+      
+      <ItemGroup>
+        <Compile Remove="VectorFunctions.cs" />
+      </ItemGroup>
     </When>
+    <Otherwise>
+      <ItemGroup>
+        <Compile Remove="VectorFunctions.intrinsics.cs" />
+      </ItemGroup>
+    </Otherwise>
   </Choose>
   
 </Project>